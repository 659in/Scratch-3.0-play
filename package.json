--- conflicted
+++ resolved
@@ -115,11 +115,7 @@
     "scratch-render": "0.1.0-prerelease.20200721190141",
     "scratch-storage": "1.3.3",
     "scratch-svg-renderer": "0.2.0-prerelease.20200610220938",
-<<<<<<< HEAD
-    "scratch-vm": "0.2.0-prerelease.20200618162938",
-=======
     "scratch-vm": "0.2.0-prerelease.20200720182258",
->>>>>>> ea62a893
     "selenium-webdriver": "3.6.0",
     "startaudiocontext": "1.2.1",
     "style-loader": "^0.23.0",
