{
  "name": "scratch-gui",
  "version": "0.1.0",
  "description": "GraphicaL User Interface for creating and running Scratch 3.0 projects",
  "main": "./dist/scratch-gui.js",
  "scripts": {
    "build": "npm run clean && webpack --progress --colors --bail",
    "clean": "rimraf ./build && mkdirp build && rimraf ./dist && mkdirp dist",
    "deploy": "touch build/.nojekyll && gh-pages -t -d build -m \"Build for $(git log --pretty=format:%H -n1)\"",
    "prune": "./prune-gh-pages.sh",
    "i18n:push": "tx-push-src scratch-editor interface translations/en.json",
    "i18n:src": "rimraf ./translations/messages/src && babel src > tmp.js && rimraf tmp.js && build-i18n-src ./translations/messages/src ./translations/ && npm run i18n:push",
    "start": "webpack-dev-server",
    "test": "npm run test:lint && npm run test:unit && npm run build && npm run test:integration",
    "test:integration": "jest --runInBand test[\\\\/]integration",
    "test:lint": "eslint . --ext .js,.jsx",
    "test:unit": "jest test[\\\\/]unit",
    "test:smoke": "jest --runInBand test[\\\\/]smoke",
    "watch": "webpack --progress --colors --watch"
  },
  "author": "Massachusetts Institute of Technology",
  "license": "BSD-3-Clause",
  "homepage": "https://github.com/LLK/scratch-gui#readme",
  "repository": {
    "type": "git",
    "url": "git+ssh://git@github.com/LLK/scratch-gui.git"
  },
  "peerDependencies": {
    "react": "^16.0.0",
    "react-dom": "^16.0.0"
  },
  "devDependencies": {
    "@babel/cli": "^7.1.2",
    "@babel/core": "^7.1.2",
    "@babel/plugin-proposal-object-rest-spread": "^7.0.0",
    "@babel/plugin-syntax-dynamic-import": "^7.0.0",
    "@babel/plugin-transform-async-to-generator": "^7.1.0",
    "@babel/preset-env": "^7.1.0",
    "@babel/preset-react": "^7.0.0",
    "arraybuffer-loader": "^1.0.6",
    "autoprefixer": "^9.0.1",
    "babel-core": "7.0.0-bridge.0",
    "babel-eslint": "^10.0.1",
    "babel-loader": "^8.0.4",
    "base64-loader": "1.0.0",
    "bowser": "1.9.4",
    "chromedriver": "2.44.1",
    "classnames": "2.2.6",
    "computed-style-to-inline-style": "3.0.0",
    "copy-webpack-plugin": "^4.5.1",
    "core-js": "2.5.7",
    "css-loader": "^1.0.0",
    "enzyme": "^3.5.0",
    "enzyme-adapter-react-16": "1.3.0",
    "es6-object-assign": "1.1.0",
    "eslint": "^5.0.1",
    "eslint-config-scratch": "^5.0.0",
    "eslint-plugin-import": "^2.8.0",
    "eslint-plugin-react": "7.11.1",
    "file-loader": "2.0.0",
    "get-float-time-domain-data": "0.1.0",
    "get-user-media-promise": "1.1.4",
    "gh-pages": "github:rschamp/gh-pages#publish-branch-to-subfolder",
    "html-webpack-plugin": "^3.2.0",
    "immutable": "3.8.2",
    "intl": "1.2.5",
    "jest": "^21.0.0",
    "js-base64": "2.4.9",
    "keymirror": "0.1.1",
    "lodash.bindall": "4.4.0",
    "lodash.debounce": "4.0.8",
    "lodash.defaultsdeep": "4.6.0",
    "lodash.isequal": "4.5.0",
    "lodash.omit": "4.5.0",
    "lodash.pick": "4.4.0",
    "lodash.throttle": "4.0.1",
    "minilog": "3.1.0",
    "mkdirp": "^0.5.1",
    "omggif": "1.0.9",
    "papaparse": "4.6.2",
    "postcss-import": "^12.0.0",
    "postcss-loader": "^3.0.0",
    "postcss-simple-vars": "^5.0.1",
    "prop-types": "^15.5.10",
    "query-string": "^5.1.1",
    "raf": "^3.4.0",
    "raw-loader": "^0.5.1",
    "react": "16.2.0",
    "react-contextmenu": "2.9.4",
    "react-dom": "16.2.0",
    "react-draggable": "3.0.5",
    "react-ga": "2.5.3",
    "react-intl": "2.4.0",
    "react-modal": "3.6.1",
    "react-popover": "0.5.10",
    "react-redux": "5.0.7",
    "react-responsive": "5.0.0",
    "react-style-proptype": "3.2.2",
    "react-tabs": "2.3.0",
    "react-test-renderer": "16.2.0",
    "react-tooltip": "3.8.0",
    "react-virtualized": "9.20.1",
    "redux": "3.7.2",
    "redux-mock-store": "^1.2.3",
    "redux-throttle": "0.1.1",
    "rimraf": "^2.6.1",
    "scratch-audio": "0.1.0-prerelease.20190114210212",
    "scratch-blocks": "0.1.0-prerelease.1554297463",
    "scratch-l10n": "3.1.20190410143750",
    "scratch-paint": "0.2.0-prerelease.20190318170811",
<<<<<<< HEAD
    "scratch-render": "0.1.0-prerelease.20190326161919",
    "scratch-storage": "1.3.1",
=======
    "scratch-render": "0.1.0-prerelease.20190410184112",
    "scratch-storage": "1.2.2",
>>>>>>> b435ac31
    "scratch-svg-renderer": "0.2.0-prerelease.20190329052730",
    "scratch-vm": "0.2.0-prerelease.20190410143927",
    "selenium-webdriver": "3.6.0",
    "startaudiocontext": "1.2.1",
    "style-loader": "^0.23.0",
    "svg-to-image": "1.1.3",
    "text-encoding": "0.7.0",
    "to-style": "1.3.3",
    "uglifyjs-webpack-plugin": "^1.2.5",
    "wav-encoder": "1.3.0",
    "web-audio-test-api": "^0.5.2",
    "webpack": "^4.6.0",
    "webpack-cli": "^3.1.0",
    "webpack-dev-server": "^3.1.3",
    "xhr": "2.5.0"
  },
  "jest": {
    "setupFiles": [
      "raf/polyfill",
      "<rootDir>/test/helpers/enzyme-setup.js"
    ],
    "testPathIgnorePatterns": [
      "src/test.js"
    ],
    "moduleNameMapper": {
      "\\.(jpg|jpeg|png|gif|eot|otf|webp|svg|ttf|woff|woff2|mp4|webm|wav|mp3|m4a|aac|oga)$": "<rootDir>/test/__mocks__/fileMock.js",
      "\\.(css|less)$": "<rootDir>/test/__mocks__/styleMock.js"
    }
  }
}<|MERGE_RESOLUTION|>--- conflicted
+++ resolved
@@ -108,13 +108,8 @@
     "scratch-blocks": "0.1.0-prerelease.1554297463",
     "scratch-l10n": "3.1.20190410143750",
     "scratch-paint": "0.2.0-prerelease.20190318170811",
-<<<<<<< HEAD
     "scratch-render": "0.1.0-prerelease.20190326161919",
-    "scratch-storage": "1.3.1",
-=======
-    "scratch-render": "0.1.0-prerelease.20190410184112",
     "scratch-storage": "1.2.2",
->>>>>>> b435ac31
     "scratch-svg-renderer": "0.2.0-prerelease.20190329052730",
     "scratch-vm": "0.2.0-prerelease.20190410143927",
     "selenium-webdriver": "3.6.0",
