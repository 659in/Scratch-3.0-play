{
  "name": "scratch-gui",
  "version": "0.1.0",
  "description": "GraphicaL User Interface for creating and running Scratch 3.0 projects",
  "main": "./dist/scratch-gui.js",
  "scripts": {
    "build": "npm run clean && webpack --progress --colors --bail",
    "clean": "rimraf ./build && mkdirp build && rimraf ./dist && mkdirp dist",
    "deploy": "touch build/.nojekyll && gh-pages -t -d build -m \"Build for $(git log --pretty=format:%H -n1)\"",
    "prune": "./prune-gh-pages.sh",
    "i18n:src": "babel src > tmp.js && rimraf tmp.js && build-i18n-src ./translations/messages/src ./translations/",
    "start": "webpack-dev-server",
    "test": "npm run test:lint && npm run test:unit && npm run build && npm run test:integration",
    "test:integration": "jest --runInBand test[\\\\/]integration",
    "test:lint": "eslint . --ext .js,.jsx",
    "test:unit": "jest test[\\\\/]unit",
    "test:smoke": "jest --runInBand test[\\\\/]smoke",
    "watch": "webpack --progress --colors --watch"
  },
  "author": "Massachusetts Institute of Technology",
  "license": "BSD-3-Clause",
  "homepage": "https://github.com/LLK/scratch-gui#readme",
  "repository": {
    "type": "git",
    "url": "git+ssh://git@github.com/LLK/scratch-gui.git"
  },
  "peerDependencies": {
    "react": "^16.0.0",
    "react-dom": "^16.0.0"
  },
  "devDependencies": {
    "arraybuffer-loader": "^1.0.6",
    "autoprefixer": "^9.0.1",
    "babel-core": "^6.23.1",
    "babel-eslint": "^8.0.1",
    "babel-loader": "^7.1.0",
    "babel-plugin-syntax-dynamic-import": "^6.18.0",
    "babel-plugin-transform-async-to-generator": "^6.24.1",
    "babel-plugin-transform-object-rest-spread": "^6.22.0",
    "babel-preset-env": "^1.6.1",
    "babel-preset-react": "^6.22.0",
    "base64-loader": "1.0.0",
    "bowser": "1.9.4",
    "chromedriver": "2.41.0",
    "classnames": "2.2.6",
    "copy-webpack-plugin": "^4.5.1",
    "core-js": "2.5.7",
    "css-loader": "^1.0.0",
    "enzyme": "^3.1.0",
    "enzyme-adapter-react-16": "1.1.1",
    "es6-object-assign": "1.1.0",
    "eslint": "^5.0.1",
    "eslint-config-scratch": "^5.0.0",
    "eslint-plugin-import": "^2.8.0",
    "eslint-plugin-react": "^7.5.1",
    "file-loader": "1.1.11",
    "get-float-time-domain-data": "0.1.0",
    "get-user-media-promise": "1.1.4",
    "gh-pages": "github:rschamp/gh-pages#publish-branch-to-subfolder",
    "html-webpack-plugin": "^3.2.0",
    "immutable": "3.8.2",
    "intl": "1.2.5",
    "jest": "^21.0.0",
    "keymirror": "0.1.1",
    "lodash.bindall": "4.4.0",
    "lodash.debounce": "4.0.8",
    "lodash.defaultsdeep": "4.6.0",
    "lodash.isequal": "4.5.0",
    "lodash.omit": "4.5.0",
    "lodash.pick": "4.4.0",
    "minilog": "3.1.0",
    "mkdirp": "^0.5.1",
    "postcss-import": "^12.0.0",
    "postcss-loader": "^3.0.0",
    "postcss-simple-vars": "^4.0.0",
    "prop-types": "^15.5.10",
    "raf": "^3.4.0",
    "raw-loader": "^0.5.1",
    "react": "16.2.0",
    "react-contextmenu": "2.9.3",
    "react-dom": "16.2.0",
    "react-draggable": "3.0.5",
    "react-ga": "2.5.3",
    "react-intl": "2.4.0",
    "react-modal": "3.5.1",
    "react-popover": "0.5.7",
    "react-redux": "5.0.7",
    "react-responsive": "5.0.0",
    "react-style-proptype": "3.2.1",
    "react-tabs": "2.2.2",
    "react-test-renderer": "16.2.0",
    "react-tooltip": "3.6.1",
    "react-virtualized": "9.20.1",
    "redux": "3.7.2",
    "redux-mock-store": "^1.2.3",
    "redux-throttle": "0.1.1",
    "rimraf": "^2.6.1",
    "scratch-audio": "0.1.0-prerelease.20180625202813",
    "scratch-blocks": "0.1.0-prerelease.1534979688",
<<<<<<< HEAD
    "scratch-l10n": "3.0.20180823152851",
    "scratch-paint": "0.2.0-prerelease.20180816205442",
=======
    "scratch-l10n": "3.0.20180817135616",
    "scratch-paint": "0.2.0-prerelease.20180822171824",
>>>>>>> 8bfaf69d
    "scratch-render": "0.1.0-prerelease.20180820154012",
    "scratch-storage": "0.5.1",
    "scratch-svg-renderer": "0.2.0-prerelease.20180817005452",
    "scratch-vm": "0.2.0-prerelease.20180822215310",
    "selenium-webdriver": "3.6.0",
    "startaudiocontext": "1.2.1",
    "style-loader": "^0.22.1",
    "svg-to-image": "1.1.3",
    "text-encoding": "0.6.4",
    "to-style": "1.3.3",
    "uglifyjs-webpack-plugin": "^1.2.5",
    "wav-encoder": "1.3.0",
    "web-audio-test-api": "^0.5.2",
    "webpack": "^4.6.0",
    "webpack-cli": "^2.0.15",
    "webpack-dev-server": "^3.1.3",
    "xhr": "2.5.0"
  },
  "jest": {
    "setupFiles": [
      "raf/polyfill",
      "<rootDir>/test/helpers/enzyme-setup.js"
    ],
    "testPathIgnorePatterns": [
      "src/test.js"
    ],
    "moduleNameMapper": {
      "\\.(jpg|jpeg|png|gif|eot|otf|webp|svg|ttf|woff|woff2|mp4|webm|wav|mp3|m4a|aac|oga)$": "<rootDir>/test/__mocks__/fileMock.js",
      "\\.(css|less)$": "<rootDir>/test/__mocks__/styleMock.js"
    }
  }
}<|MERGE_RESOLUTION|>--- conflicted
+++ resolved
@@ -97,13 +97,8 @@
     "rimraf": "^2.6.1",
     "scratch-audio": "0.1.0-prerelease.20180625202813",
     "scratch-blocks": "0.1.0-prerelease.1534979688",
-<<<<<<< HEAD
     "scratch-l10n": "3.0.20180823152851",
-    "scratch-paint": "0.2.0-prerelease.20180816205442",
-=======
-    "scratch-l10n": "3.0.20180817135616",
     "scratch-paint": "0.2.0-prerelease.20180822171824",
->>>>>>> 8bfaf69d
     "scratch-render": "0.1.0-prerelease.20180820154012",
     "scratch-storage": "0.5.1",
     "scratch-svg-renderer": "0.2.0-prerelease.20180817005452",
