import GUI from './containers/gui.jsx';
import AppStateHOC from './lib/app-state-hoc.jsx';
<<<<<<< HEAD
import {detectTutorialId} from './lib/tutorial-from-url';
import GuiReducer, {guiInitialState, guiMiddleware, initFullScreen, initPlayer, initTutorialCard} from './reducers/gui';
=======
import GuiReducer, {guiInitialState, guiMiddleware, initEmbedded, initFullScreen, initPlayer} from './reducers/gui';
>>>>>>> e3a2c4b9
import LocalesReducer, {localesInitialState, initLocale} from './reducers/locales';
import {ScratchPaintReducer} from 'scratch-paint';
import {setFullScreen, setPlayer} from './reducers/mode';
import {remixProject} from './reducers/project-state';
import {setAppElement} from 'react-modal';

const guiReducers = {
    locales: LocalesReducer,
    scratchGui: GuiReducer,
    scratchPaint: ScratchPaintReducer
};

export {
    GUI as default,
    AppStateHOC,
    setAppElement,
    guiReducers,
    guiInitialState,
    guiMiddleware,
    initEmbedded,
    initPlayer,
    initFullScreen,
    initLocale,
    localesInitialState,
    remixProject,
    setFullScreen,
    setPlayer,
    detectTutorialId,
    initTutorialCard
};<|MERGE_RESOLUTION|>--- conflicted
+++ resolved
@@ -1,11 +1,6 @@
 import GUI from './containers/gui.jsx';
 import AppStateHOC from './lib/app-state-hoc.jsx';
-<<<<<<< HEAD
-import {detectTutorialId} from './lib/tutorial-from-url';
-import GuiReducer, {guiInitialState, guiMiddleware, initFullScreen, initPlayer, initTutorialCard} from './reducers/gui';
-=======
 import GuiReducer, {guiInitialState, guiMiddleware, initEmbedded, initFullScreen, initPlayer} from './reducers/gui';
->>>>>>> e3a2c4b9
 import LocalesReducer, {localesInitialState, initLocale} from './reducers/locales';
 import {ScratchPaintReducer} from 'scratch-paint';
 import {setFullScreen, setPlayer} from './reducers/mode';
@@ -32,7 +27,5 @@
     localesInitialState,
     remixProject,
     setFullScreen,
-    setPlayer,
-    detectTutorialId,
-    initTutorialCard
+    setPlayer
 };