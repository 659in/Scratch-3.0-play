/**
 * @fileoverview
 * Utility functions for handling tutorial images in multiple languages
 */

import {enImages as defaultImages} from './en-steps.js';

let savedImages = {};
let savedLocale = '';

// const loadSpanish = () =>
//     import(/* webpackChunkName: "es-steps" */ './es-steps.js')
//         .then(({esImages: imageData}) => imageData);

const translations = {
<<<<<<< HEAD
    'es': () => loadSpanish(),
    'es-419': () => loadSpanish()
=======
    // es: () => loadSpanish()
>>>>>>> 0b974d90
};

const loadImageData = locale => {
    if (translations.hasOwnProperty(locale)) {
        translations[locale]()
            .then(newImages => {
                savedImages = newImages;
                savedLocale = locale;
            });
    }
};

/**
 * Return image data for tutorials based on locale (default: en)
 * @param {string} imageId key in the images object, or id string.
 * @param {string} locale requested locale
 * @return {string} image
 */
const translateImage = (imageId, locale) => {
    if (locale !== savedLocale || !savedImages.hasOwnProperty(imageId)) {
        return defaultImages[imageId];
    }
    return savedImages[imageId];
};

export {
    loadImageData,
    translateImage
};<|MERGE_RESOLUTION|>--- conflicted
+++ resolved
@@ -13,12 +13,8 @@
 //         .then(({esImages: imageData}) => imageData);
 
 const translations = {
-<<<<<<< HEAD
-    'es': () => loadSpanish(),
-    'es-419': () => loadSpanish()
-=======
-    // es: () => loadSpanish()
->>>>>>> 0b974d90
+    // es: () => loadSpanish(),
+    // 'es-419': () => loadSpanish()
 };
 
 const loadImageData = locale => {
