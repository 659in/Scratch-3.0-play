import React from 'react';
import PropTypes from 'prop-types';
import {Provider} from 'react-redux';
import {createStore, combineReducers, compose} from 'redux';
import ConnectedIntlProvider from './connected-intl-provider.jsx';

import localesReducer, {initLocale, localesInitialState} from '../reducers/locales';

import {setPlayer, setFullScreen} from '../reducers/mode.js';

import locales from 'scratch-l10n';
import {detectLocale} from './detect-locale';

const composeEnhancers = window.__REDUX_DEVTOOLS_EXTENSION_COMPOSE__ || compose;

/*
 * Higher Order Component to provide redux state. If an `intl` prop is provided
 * it will override the internal `intl` redux state
 * @param {React.Component} WrappedComponent - component to provide state for
 * @param {boolean} localesOnly - only provide the locale state, not everything
 *                      required by the GUI. Used to exclude excess state when
                        only rendering modals, not the GUI.
 * @returns {React.Component} component with redux and intl state provided
 */
const AppStateHOC = function (WrappedComponent, localesOnly) {
    class AppStateWrapper extends React.Component {
        constructor (props) {
            super(props);
            let initialState = {};
            let reducers = {};
            let enhancer;

            let initializedLocales = localesInitialState;
            const locale = detectLocale(Object.keys(locales));
            if (locale !== 'en') {
                initializedLocales = initLocale(initializedLocales, locale);
            }
            if (localesOnly) {
                // Used for instantiating minimal state for the unsupported
                // browser modal
                reducers = {locales: localesReducer};
                initialState = {locales: initializedLocales};
                enhancer = composeEnhancers();
            } else {
                // You are right, this is gross. But it's necessary to avoid
                // importing unneeded code that will crash unsupported browsers.
                const guiRedux = require('../reducers/gui');
                const guiReducer = guiRedux.default;
                const {
                    guiInitialState,
                    guiMiddleware,
                    initFullScreen,
                    initPlayer,
<<<<<<< HEAD
                    initTutorialCard,
                    initTutorialLibrary
=======
                    initPreviewInfo
>>>>>>> e3a2c4b9
                } = guiRedux;
                const {ScratchPaintReducer} = require('scratch-paint');

                let initializedGui = guiInitialState;
                if (props.isFullScreen || props.isPlayerOnly) {
                    if (props.isFullScreen) {
                        initializedGui = initFullScreen(initializedGui);
                    }
                    if (props.isPlayerOnly) {
                        initializedGui = initPlayer(initializedGui);
                    }
                } else {
<<<<<<< HEAD
                    const tutorialId = detectTutorialId();
                    if (tutorialId !== null) {
                        // When loading a tutorial from the URL,
                        // load w/o preview modal
                        // open requested tutorial card or tutorials library modal for 'all'
                        if (tutorialId === 'all') {
                            initializedGui = initTutorialLibrary(initializedGui);
                        } else {
                            initializedGui = initTutorialCard(initializedGui, tutorialId);
                        }
                    }
=======
                    initializedGui = initPreviewInfo(initializedGui);
>>>>>>> e3a2c4b9
                }
                reducers = {
                    locales: localesReducer,
                    scratchGui: guiReducer,
                    scratchPaint: ScratchPaintReducer
                };
                initialState = {
                    locales: initializedLocales,
                    scratchGui: initializedGui
                };
                enhancer = composeEnhancers(guiMiddleware);
            }
            const reducer = combineReducers(reducers);
            this.store = createStore(
                reducer,
                initialState,
                enhancer
            );
        }
        componentDidUpdate (prevProps) {
            if (localesOnly) return;
            if (prevProps.isPlayerOnly !== this.props.isPlayerOnly) {
                this.store.dispatch(setPlayer(this.props.isPlayerOnly));
            }
            if (prevProps.isFullScreen !== this.props.isFullScreen) {
                this.store.dispatch(setFullScreen(this.props.isFullScreen));
            }
        }
        render () {
            const {
                isFullScreen, // eslint-disable-line no-unused-vars
                isPlayerOnly, // eslint-disable-line no-unused-vars
                showPreviewInfo, // eslint-disable-line no-unused-vars
                ...componentProps
            } = this.props;
            return (
                <Provider store={this.store}>
                    <ConnectedIntlProvider>
                        <WrappedComponent
                            {...componentProps}
                        />
                    </ConnectedIntlProvider>
                </Provider>
            );
        }
    }
    AppStateWrapper.propTypes = {
        isFullScreen: PropTypes.bool,
        isPlayerOnly: PropTypes.bool,
        showPreviewInfo: PropTypes.bool
    };
    return AppStateWrapper;
};

export default AppStateHOC;<|MERGE_RESOLUTION|>--- conflicted
+++ resolved
@@ -51,12 +51,7 @@
                     guiMiddleware,
                     initFullScreen,
                     initPlayer,
-<<<<<<< HEAD
-                    initTutorialCard,
-                    initTutorialLibrary
-=======
                     initPreviewInfo
->>>>>>> e3a2c4b9
                 } = guiRedux;
                 const {ScratchPaintReducer} = require('scratch-paint');
 
@@ -69,21 +64,7 @@
                         initializedGui = initPlayer(initializedGui);
                     }
                 } else {
-<<<<<<< HEAD
-                    const tutorialId = detectTutorialId();
-                    if (tutorialId !== null) {
-                        // When loading a tutorial from the URL,
-                        // load w/o preview modal
-                        // open requested tutorial card or tutorials library modal for 'all'
-                        if (tutorialId === 'all') {
-                            initializedGui = initTutorialLibrary(initializedGui);
-                        } else {
-                            initializedGui = initTutorialCard(initializedGui, tutorialId);
-                        }
-                    }
-=======
                     initializedGui = initPreviewInfo(initializedGui);
->>>>>>> e3a2c4b9
                 }
                 reducers = {
                     locales: localesReducer,
