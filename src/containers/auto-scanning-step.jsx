--- conflicted
+++ resolved
@@ -90,12 +90,9 @@
                 title={this.props.extensionId}
                 onRefresh={this.handleRefresh}
                 onStartScan={this.handleStartScan}
-<<<<<<< HEAD
+                onUpdatePeripheral={this.props.onUpdatePeripheral}
                 prescanMessage={this.props.prescanMessage}
                 scanBeginMessage={this.props.scanBeginMessage}
-=======
-                onUpdatePeripheral={this.props.onUpdatePeripheral}
->>>>>>> d14765f7
             />
         );
     }
@@ -106,12 +103,9 @@
     connectionTipIconURL: PropTypes.string,
     extensionId: PropTypes.string.isRequired,
     onConnecting: PropTypes.func.isRequired,
-<<<<<<< HEAD
+    onUpdatePeripheral: PropTypes.func,
     prescanMessage: PropTypes.node,
     scanBeginMessage: PropTypes.node,
-=======
-    onUpdatePeripheral: PropTypes.func,
->>>>>>> d14765f7
     vm: PropTypes.instanceOf(VM).isRequired
 };
 
