import classNames from 'classnames';
import bindAll from 'lodash.bindall';
import PropTypes from 'prop-types';
import React from 'react';
import {defineMessages, injectIntl, intlShape} from 'react-intl';

import LibraryItem from '../../containers/library-item.jsx';
import Modal from '../../containers/modal.jsx';
import Divider from '../divider/divider.jsx';
import Filter from '../filter/filter.jsx';
import TagButton from '../../containers/tag-button.jsx';
import storage from '../../lib/storage';
import Spinner from '../spinner/spinner.jsx';

import styles from './library.css';

const messages = defineMessages({
    filterPlaceholder: {
        id: 'gui.library.filterPlaceholder',
        defaultMessage: 'Search',
        description: 'Placeholder text for library search field'
    },
    allTag: {
        id: 'gui.library.allTag',
        defaultMessage: 'All',
        description: 'Label for library tag to revert to all items after filtering by tag.'
    }
});

const ALL_TAG = {tag: 'all', intlLabel: messages.allTag};
const tagListPrefix = [ALL_TAG];

/**
 * Find the AssetType which corresponds to a particular file extension. For example, 'png' => AssetType.ImageBitmap.
 * @param {string} fileExtension - the file extension to look up.
 * @returns {AssetType} - the AssetType corresponding to the extension, if any.
 */
const getAssetTypeForFileExtension = function (fileExtension) {
    const compareOptions = {
        sensitivity: 'accent',
        usage: 'search'
    };
    for (const assetTypeId in storage.AssetType) {
        const assetType = storage.AssetType[assetTypeId];
        if (fileExtension.localeCompare(assetType.runtimeFormat, compareOptions) === 0) {
            return assetType;
        }
    }
};

/**
 * Figure out an `imageSource` (URI or asset ID & type) for a library item's icon.
 * @param {object} item - either a library item or one of a library item's costumes.
 * @returns {object} - an `imageSource` ready to be passed to a `ScratchImage`.
 */
const getItemImageSource = function (item) {
    if (item.rawURL) {
        return {
            uri: item.rawURL
        };
    }

    // TODO: adjust libraries to be more storage-friendly; don't use split() here.
    const md5 = item.md5 || item.baseLayerMD5;
    if (md5) {
        const [assetId, fileExtension] = md5.split('.');
        return {
            assetId: assetId,
            assetType: getAssetTypeForFileExtension(fileExtension)
        };
    }
};

class LibraryComponent extends React.Component {
    constructor (props) {
        super(props);
        bindAll(this, [
            'handleClose',
            'handleFilterChange',
            'handleFilterClear',
            'handleMouseEnter',
            'handleMouseLeave',
            'handlePlayingEnd',
            'handleSelect',
            'handleTagClick',
            'setFilteredDataRef'
        ]);
        this.state = {
            playingItem: null,
            filterQuery: '',
            selectedTag: ALL_TAG.tag,
            loaded: false
        };
    }
    componentDidMount () {
        // Allow the spinner to display before loading the content
        setTimeout(() => {
            this.setState({loaded: true});
        });
        if (this.props.setStopHandler) this.props.setStopHandler(this.handlePlayingEnd);
    }
    componentDidUpdate (prevProps, prevState) {
        if (prevState.filterQuery !== this.state.filterQuery ||
            prevState.selectedTag !== this.state.selectedTag) {
            this.scrollToTop();
        }
    }
    handleSelect (id) {
        this.handleClose();
        this.props.onItemSelected(this.getFilteredData()[id]);
    }
    handleClose () {
        this.props.onRequestClose();
    }
    handleTagClick (tag) {
        if (this.state.playingItem === null) {
            this.setState({
                filterQuery: '',
                selectedTag: tag.toLowerCase()
            });
        } else {
            this.props.onItemMouseLeave(this.getFilteredData()[[this.state.playingItem]]);
            this.setState({
                filterQuery: '',
                playingItem: null,
                selectedTag: tag.toLowerCase()
            });
        }
    }
    handleMouseEnter (id) {
        // don't restart if mouse over already playing item
        if (this.props.onItemMouseEnter && this.state.playingItem !== id) {
            this.props.onItemMouseEnter(this.getFilteredData()[id]);
            this.setState({
                playingItem: id
            });
        }
    }
    handleMouseLeave (id) {
        if (this.props.onItemMouseLeave) {
            this.props.onItemMouseLeave(this.getFilteredData()[id]);
            this.setState({
                playingItem: null
            });
        }
    }
    handlePlayingEnd () {
        if (this.state.playingItem !== null) {
            this.setState({
                playingItem: null
            });
        }
    }
    handleFilterChange (event) {
        if (this.state.playingItem === null) {
            this.setState({
                filterQuery: event.target.value,
                selectedTag: ALL_TAG.tag
            });
        } else {
            this.props.onItemMouseLeave(this.getFilteredData()[[this.state.playingItem]]);
            this.setState({
                filterQuery: event.target.value,
                playingItem: null,
                selectedTag: ALL_TAG.tag
            });
        }
    }
    handleFilterClear () {
        this.setState({filterQuery: ''});
    }
    getFilteredData () {
        if (this.state.selectedTag === 'all') {
            if (!this.state.filterQuery) {
                if (this.state.showCount !== this.props.data.length) {
                    return this.props.data.slice(0, this.state.showCount);
                }
                return this.props.data;
            }
            return this.props.data.filter(dataItem => (
                (dataItem.tags || [])
                    // Second argument to map sets `this`
                    .map(String.prototype.toLowerCase.call, String.prototype.toLowerCase)
                    .concat(dataItem.name ?
                        (typeof dataItem.name === 'string' ?
                        // Use the name if it is a string, else use formatMessage to get the translated name
                            dataItem.name : this.props.intl.formatMessage(dataItem.name.props)
                        ).toLowerCase() :
                        null)
                    .join('\n') // unlikely to partially match newlines
                    .indexOf(this.state.filterQuery.toLowerCase()) !== -1
            ));
        }
        return this.props.data.filter(dataItem => (
            dataItem.tags &&
            dataItem.tags
                .map(String.prototype.toLowerCase.call, String.prototype.toLowerCase)
                .indexOf(this.state.selectedTag) !== -1
        ));
    }
    scrollToTop () {
        this.filteredDataRef.scrollTop = 0;
    }
    setFilteredDataRef (ref) {
        this.filteredDataRef = ref;
    }
    render () {
        return (
            <Modal
                fullScreen
                contentLabel={this.props.title}
                id={this.props.id}
                onRequestClose={this.handleClose}
            >
                {(this.props.filterable || this.props.tags) && (
                    <div className={styles.filterBar}>
                        {this.props.filterable && (
                            <Filter
                                className={classNames(
                                    styles.filterBarItem,
                                    styles.filter
                                )}
                                filterQuery={this.state.filterQuery}
                                inputClassName={styles.filterInput}
                                placeholderText={this.props.intl.formatMessage(messages.filterPlaceholder)}
                                onChange={this.handleFilterChange}
                                onClear={this.handleFilterClear}
                            />
                        )}
                        {this.props.filterable && this.props.tags && (
                            <Divider className={classNames(styles.filterBarItem, styles.divider)} />
                        )}
                        {this.props.tags &&
                            <div className={styles.tagWrapper}>
                                {tagListPrefix.concat(this.props.tags).map((tagProps, id) => (
                                    <TagButton
                                        active={this.state.selectedTag === tagProps.tag.toLowerCase()}
                                        className={classNames(
                                            styles.filterBarItem,
                                            styles.tagButton,
                                            tagProps.className
                                        )}
                                        key={`tag-button-${id}`}
                                        onClick={this.handleTagClick}
                                        {...tagProps}
                                    />
                                ))}
                            </div>
                        }
                    </div>
                )}
                <div
                    className={classNames(styles.libraryScrollGrid, {
                        [styles.withFilterBar]: this.props.filterable || this.props.tags
                    })}
                    ref={this.setFilteredDataRef}
                >
                    {this.state.loaded ? this.getFilteredData().map((dataItem, index) => {
                        const iconSource = getItemImageSource(dataItem);
                        const icons = dataItem.json && dataItem.json.costumes.map(getItemImageSource);
                        return (<LibraryItem
                            bluetoothRequired={dataItem.bluetoothRequired}
                            collaborator={dataItem.collaborator}
                            description={dataItem.description}
                            disabled={dataItem.disabled}
                            extensionId={dataItem.extensionId}
                            featured={dataItem.featured}
                            hidden={dataItem.hidden}
<<<<<<< HEAD
                            iconSource={iconSource}
                            icons={icons}
=======
                            iconMd5={dataItem.costumes ? dataItem.costumes[0].md5ext : dataItem.md5ext}
                            iconRawURL={dataItem.rawURL}
                            icons={dataItem.costumes}
>>>>>>> c23ba2ff
                            id={index}
                            insetIconURL={dataItem.insetIconURL}
                            internetConnectionRequired={dataItem.internetConnectionRequired}
                            isPlaying={this.state.playingItem === index}
                            key={typeof dataItem.name === 'string' ? dataItem.name : dataItem.rawURL}
                            name={dataItem.name}
                            showPlayButton={this.props.showPlayButton}
                            onMouseEnter={this.handleMouseEnter}
                            onMouseLeave={this.handleMouseLeave}
                            onSelect={this.handleSelect}
                        />
                        );
                    }) : (
                        <div className={styles.spinnerWrapper}>
                            <Spinner
                                large
                                level="primary"
                            />
                        </div>
                    )}
                </div>
            </Modal>
        );
    }
}

LibraryComponent.propTypes = {
    data: PropTypes.arrayOf(
        /* eslint-disable react/no-unused-prop-types, lines-around-comment */
        // An item in the library
        PropTypes.shape({
            // @todo remove md5/rawURL prop from library, refactor to use storage
            md5: PropTypes.string,
            name: PropTypes.oneOfType([
                PropTypes.string,
                PropTypes.node
            ]),
            rawURL: PropTypes.string
        })
        /* eslint-enable react/no-unused-prop-types, lines-around-comment */
    ),
    filterable: PropTypes.bool,
    id: PropTypes.string.isRequired,
    intl: intlShape.isRequired,
    onItemMouseEnter: PropTypes.func,
    onItemMouseLeave: PropTypes.func,
    onItemSelected: PropTypes.func,
    onRequestClose: PropTypes.func,
    setStopHandler: PropTypes.func,
    showPlayButton: PropTypes.bool,
    tags: PropTypes.arrayOf(PropTypes.shape(TagButton.propTypes)),
    title: PropTypes.string.isRequired
};

LibraryComponent.defaultProps = {
    filterable: true,
    showPlayButton: false
};

export default injectIntl(LibraryComponent);<|MERGE_RESOLUTION|>--- conflicted
+++ resolved
@@ -61,7 +61,7 @@
     }
 
     // TODO: adjust libraries to be more storage-friendly; don't use split() here.
-    const md5 = item.md5 || item.baseLayerMD5;
+    const md5 = item.costumes ? item.costumes[0].md5ext : item.md5ext;
     if (md5) {
         const [assetId, fileExtension] = md5.split('.');
         return {
@@ -266,14 +266,9 @@
                             extensionId={dataItem.extensionId}
                             featured={dataItem.featured}
                             hidden={dataItem.hidden}
-<<<<<<< HEAD
-                            iconSource={iconSource}
-                            icons={icons}
-=======
                             iconMd5={dataItem.costumes ? dataItem.costumes[0].md5ext : dataItem.md5ext}
                             iconRawURL={dataItem.rawURL}
-                            icons={dataItem.costumes}
->>>>>>> c23ba2ff
+                            icons={icons}
                             id={index}
                             insetIconURL={dataItem.insetIconURL}
                             internetConnectionRequired={dataItem.internetConnectionRequired}
