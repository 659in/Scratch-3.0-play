--- conflicted
+++ resolved
@@ -9,11 +9,8 @@
 import Divider from '../divider/divider.jsx';
 import Filter from '../filter/filter.jsx';
 import TagButton from '../../containers/tag-button.jsx';
-<<<<<<< HEAD
+import Spinner from '../spinner/spinner.jsx';
 import storage from '../../lib/storage';
-=======
-import Spinner from '../spinner/spinner.jsx';
->>>>>>> 212c9989
 
 import styles from './library.css';
 
@@ -215,15 +212,10 @@
                     })}
                     ref={this.setFilteredDataRef}
                 >
-<<<<<<< HEAD
-                    {this.getFilteredData().map((dataItem, index) => {
+                    {this.state.loaded ? this.getFilteredData().map((dataItem, index) => {
                         const iconSource = getItemImageSource(dataItem);
                         const icons = dataItem.json && dataItem.json.costumes.map(getItemImageSource);
                         return (<LibraryItem
-=======
-                    {this.state.loaded ? this.getFilteredData().map((dataItem, index) => (
-                        <LibraryItem
->>>>>>> 212c9989
                             bluetoothRequired={dataItem.bluetoothRequired}
                             collaborator={dataItem.collaborator}
                             description={dataItem.description}
@@ -241,12 +233,8 @@
                             onMouseEnter={this.handleMouseEnter}
                             onMouseLeave={this.handleMouseLeave}
                             onSelect={this.handleSelect}
-<<<<<<< HEAD
                         />);
-                    })}
-=======
-                        />
-                    )) : (
+                    }) : (
                         <div className={styles.spinnerWrapper}>
                             <Spinner
                                 large
@@ -254,7 +242,6 @@
                             />
                         </div>
                     )}
->>>>>>> 212c9989
                 </div>
             </Modal>
         );
