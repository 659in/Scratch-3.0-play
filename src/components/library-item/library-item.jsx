--- conflicted
+++ resolved
@@ -3,11 +3,8 @@
 import React from 'react';
 
 import Box from '../box/box.jsx';
-<<<<<<< HEAD
 import ScratchImage from '../scratch-image/scratch-image.jsx';
-=======
 import PlayButton from '../../containers/play-button.jsx';
->>>>>>> 593c3448
 import styles from './library-item.css';
 import classNames from 'classnames';
 
@@ -128,17 +125,12 @@
             >
                 {/* Layers of wrapping is to prevent layout thrashing on animation */}
                 <Box className={styles.libraryItemImageContainerWrapper}>
-<<<<<<< HEAD
-                    <Box className={styles.libraryItemImageContainer}>
-                        <ScratchImage
-=======
                     <Box
                         className={styles.libraryItemImageContainer}
                         onMouseEnter={this.props.showPlayButton ? this.props.onMouseEnter : null}
                         onMouseLeave={this.props.showPlayButton ? this.props.onMouseLeave : null}
                     >
-                        <img
->>>>>>> 593c3448
+                        <ScratchImage
                             className={styles.libraryItemImage}
                             imageSource={this.props.iconSource}
                         />
