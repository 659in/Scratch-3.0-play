import classNames from 'classnames';
import {connect} from 'react-redux';
import {compose} from 'redux';
import {defineMessages, FormattedMessage, injectIntl, intlShape} from 'react-intl';
import PropTypes from 'prop-types';
import bindAll from 'lodash.bindall';
import bowser from 'bowser';
import React from 'react';

import VM from 'scratch-vm';

import Box from '../box/box.jsx';
import Button from '../button/button.jsx';
import CommunityButton from './community-button.jsx';
import ShareButton from './share-button.jsx';
import {ComingSoonTooltip} from '../coming-soon/coming-soon.jsx';
import Divider from '../divider/divider.jsx';
import LanguageSelector from '../../containers/language-selector.jsx';
import SaveStatus from './save-status.jsx';
import SBFileUploader from '../../containers/sb-file-uploader.jsx';
import ProjectWatcher from '../../containers/project-watcher.jsx';
import MenuBarMenu from './menu-bar-menu.jsx';
import {MenuItem, MenuSection} from '../menu/menu.jsx';
import ProjectTitleInput from './project-title-input.jsx';
import AuthorInfo from './author-info.jsx';
import AccountNav from '../../containers/account-nav.jsx';
import LoginDropdown from './login-dropdown.jsx';
import SB3Downloader from '../../containers/sb3-downloader.jsx';
import DeletionRestorer from '../../containers/deletion-restorer.jsx';
import TurboMode from '../../containers/turbo-mode.jsx';
import MenuBarHOC from '../../containers/menu-bar-hoc.jsx';

import {openTipsLibrary} from '../../reducers/modals';
import {setPlayer} from '../../reducers/mode';
import {
    autoUpdateProject,
    getIsUpdating,
    getIsShowingProject,
    manualUpdateProject,
    requestNewProject,
    remixProject,
    saveProjectAsCopy
} from '../../reducers/project-state';
import {
    openAccountMenu,
    closeAccountMenu,
    accountMenuOpen,
    openFileMenu,
    closeFileMenu,
    fileMenuOpen,
    openEditMenu,
    closeEditMenu,
    editMenuOpen,
    openLanguageMenu,
    closeLanguageMenu,
    languageMenuOpen,
    openLoginMenu,
    closeLoginMenu,
    loginMenuOpen
} from '../../reducers/menus';

import collectMetadata from '../../lib/collect-metadata';

import styles from './menu-bar.css';

import helpIcon from '../../lib/assets/icon--tutorials.svg';
import mystuffIcon from './icon--mystuff.png';
import profileIcon from './icon--profile.png';
import remixIcon from './icon--remix.svg';
import dropdownCaret from './dropdown-caret.svg';
import languageIcon from '../language-selector/language-icon.svg';

import scratchLogo from './scratch-logo.svg';

import sharedMessages from '../../lib/shared-messages';

const ariaMessages = defineMessages({
    language: {
        id: 'gui.menuBar.LanguageSelector',
        defaultMessage: 'language selector',
        description: 'accessibility text for the language selection menu'
    },
    tutorials: {
        id: 'gui.menuBar.tutorialsLibrary',
        defaultMessage: 'Tutorials',
        description: 'accessibility text for the tutorials button'
    }
});

const MenuBarItemTooltip = ({
    children,
    className,
    enable,
    id,
    place = 'bottom'
}) => {
    if (enable) {
        return (
            <React.Fragment>
                {children}
            </React.Fragment>
        );
    }
    return (
        <ComingSoonTooltip
            className={classNames(styles.comingSoon, className)}
            place={place}
            tooltipClassName={styles.comingSoonTooltip}
            tooltipId={id}
        >
            {children}
        </ComingSoonTooltip>
    );
};


MenuBarItemTooltip.propTypes = {
    children: PropTypes.node,
    className: PropTypes.string,
    enable: PropTypes.bool,
    id: PropTypes.string,
    place: PropTypes.oneOf(['top', 'bottom', 'left', 'right'])
};

const MenuItemTooltip = ({id, isRtl, children, className}) => (
    <ComingSoonTooltip
        className={classNames(styles.comingSoon, className)}
        isRtl={isRtl}
        place={isRtl ? 'left' : 'right'}
        tooltipClassName={styles.comingSoonTooltip}
        tooltipId={id}
    >
        {children}
    </ComingSoonTooltip>
);

MenuItemTooltip.propTypes = {
    children: PropTypes.node,
    className: PropTypes.string,
    id: PropTypes.string,
    isRtl: PropTypes.bool
};

class MenuBar extends React.Component {
    constructor (props) {
        super(props);
        bindAll(this, [
            'handleClickNew',
            'handleClickRemix',
            'handleClickSave',
            'handleClickSaveAsCopy',
            'handleClickSeeCommunity',
            'handleClickShare',
            'handleKeyPress',
            'handleLanguageMouseUp',
            'handleRestoreOption',
            'getSaveToComputerHandler',
            'restoreOptionMessage'
        ]);
    }
    componentDidMount () {
        document.addEventListener('keydown', this.handleKeyPress);
    }
    componentWillUnmount () {
        document.removeEventListener('keydown', this.handleKeyPress);
    }
    handleClickNew () {
        // if the project is dirty, and user owns the project, we will autosave.
        // but if they are not logged in and can't save, user should consider
        // downloading or logging in first.
        // Note that if user is logged in and editing someone else's project,
        // they'll lose their work.
        const readyToReplaceProject = this.props.confirmReadyToReplaceProject(
            this.props.intl.formatMessage(sharedMessages.replaceProjectWarning)
        );
        this.props.onRequestCloseFile();
        if (readyToReplaceProject) {
            this.props.onClickNew(this.props.canSave && this.props.canCreateNew);
        }
        this.props.onRequestCloseFile();
    }
    handleClickRemix () {
        this.props.onClickRemix();
        this.props.onRequestCloseFile();
    }
    handleClickSave () {
        this.props.onClickSave();
        this.props.onRequestCloseFile();
    }
    handleClickSaveAsCopy () {
        this.props.onClickSaveAsCopy();
        this.props.onRequestCloseFile();
    }
    handleClickSeeCommunity (waitForUpdate) {
        if (this.props.shouldSaveBeforeTransition()) {
            this.props.autoUpdateProject(); // save before transitioning to project page
            waitForUpdate(true); // queue the transition to project page
        } else {
            waitForUpdate(false); // immediately transition to project page
        }
    }
    handleClickShare (waitForUpdate) {
        if (!this.props.isShared) {
            if (this.props.canShare) { // save before transitioning to project page
                this.props.onShare();
            }
            if (this.props.canSave) { // save before transitioning to project page
                this.props.autoUpdateProject();
                waitForUpdate(true); // queue the transition to project page
            } else {
                waitForUpdate(false); // immediately transition to project page
            }
        }
    }
    handleRestoreOption (restoreFun) {
        return () => {
            restoreFun();
            this.props.onRequestCloseEdit();
        };
    }
    handleKeyPress (event) {
        const modifier = bowser.mac ? event.metaKey : event.ctrlKey;
        if (modifier && event.key === 's') {
            this.props.onClickSave();
            event.preventDefault();
        }
    }
    getSaveToComputerHandler (downloadProjectCallback) {
        return () => {
            this.props.onRequestCloseFile();
            downloadProjectCallback();
            if (this.props.onProjectTelemetryEvent) {
                const metadata = collectMetadata(this.props.vm, this.props.projectTitle, this.props.locale);
                this.props.onProjectTelemetryEvent('projectDidSave', metadata);
            }
        };
    }
    handleLanguageMouseUp (e) {
        if (!this.props.languageMenuOpen) {
            this.props.onClickLanguage(e);
        }
    }
    restoreOptionMessage (deletedItem) {
        switch (deletedItem) {
        case 'Sprite':
            return (<FormattedMessage
                defaultMessage="Restore Sprite"
                description="Menu bar item for restoring the last deleted sprite."
                id="gui.menuBar.restoreSprite"
            />);
        case 'Sound':
            return (<FormattedMessage
                defaultMessage="Restore Sound"
                description="Menu bar item for restoring the last deleted sound."
                id="gui.menuBar.restoreSound"
            />);
        case 'Costume':
            return (<FormattedMessage
                defaultMessage="Restore Costume"
                description="Menu bar item for restoring the last deleted costume."
                id="gui.menuBar.restoreCostume"
            />);
        default: {
            return (<FormattedMessage
                defaultMessage="Restore"
                description="Menu bar item for restoring the last deleted item in its disabled state." /* eslint-disable-line max-len */
                id="gui.menuBar.restore"
            />);
        }
        }
    }
    render () {
        const saveNowMessage = (
            <FormattedMessage
                defaultMessage="Save now"
                description="Menu bar item for saving now"
                id="gui.menuBar.saveNow"
            />
        );
        const createCopyMessage = (
            <FormattedMessage
                defaultMessage="Save as a copy"
                description="Menu bar item for saving as a copy"
                id="gui.menuBar.saveAsCopy"
            />
        );
        const remixMessage = (
            <FormattedMessage
                defaultMessage="Remix"
                description="Menu bar item for remixing"
                id="gui.menuBar.remix"
            />
        );
        const newProjectMessage = (
            <FormattedMessage
                defaultMessage="New"
                description="Menu bar item for creating a new project"
                id="gui.menuBar.new"
            />
        );
        const remixButton = (
            <Button
                className={classNames(
                    styles.menuBarButton,
                    styles.remixButton
                )}
                iconClassName={styles.remixButtonIcon}
                iconSrc={remixIcon}
                onClick={this.handleClickRemix}
            >
                {remixMessage}
            </Button>
        );
        return (
            <Box
                className={classNames(
                    this.props.className,
                    styles.menuBar
                )}
            >
                <div className={styles.mainMenu}>
                    <div className={styles.fileGroup}>
                        <div className={classNames(styles.menuBarItem)}>
                            <img
                                alt="Scratch"
                                className={classNames(styles.scratchLogo, {
                                    [styles.clickable]: typeof this.props.onClickLogo !== 'undefined'
                                })}
                                draggable={false}
                                src={this.props.logo}
                                onClick={this.props.onClickLogo}
                            />
                        </div>
<<<<<<< HEAD
                        {/*
                            ---- Disable language icon ----
                        <div
=======
                        {(this.props.canChangeLanguage) && (<div
>>>>>>> d7e33860
                            className={classNames(styles.menuBarItem, styles.hoverable, styles.languageMenu)}
                        >
                            <div>
                                <img
                                    className={styles.languageIcon}
                                    src={languageIcon}
                                />
                                <img
                                    className={styles.languageCaret}
                                    src={dropdownCaret}
                                />
                            </div>
                            <LanguageSelector label={this.props.intl.formatMessage(ariaMessages.language)} />
<<<<<<< HEAD
                        </div>

                        <div
                            className={classNames(styles.menuBarItem, styles.hoverable, {
                                [styles.active]: this.props.fileMenuOpen
                            })}
                            onMouseUp={this.props.onClickFile}
                        >
                            <FormattedMessage
                                defaultMessage="File"
                                description="Text for file dropdown menu"
                                id="gui.menuBar.file"
                            />
                            <MenuBarMenu
                                className={classNames(styles.menuBarMenu)}
                                open={this.props.fileMenuOpen}
                                place={this.props.isRtl ? 'left' : 'right'}
                                onRequestClose={this.props.onRequestCloseFile}
=======
                        </div>)}
                        {(this.props.canManageFiles) && (
                            <div
                                className={classNames(styles.menuBarItem, styles.hoverable, {
                                    [styles.active]: this.props.fileMenuOpen
                                })}
                                onMouseUp={this.props.onClickFile}
>>>>>>> d7e33860
                            >
                                <FormattedMessage
                                    defaultMessage="File"
                                    description="Text for file dropdown menu"
                                    id="gui.menuBar.file"
                                />
                                <MenuBarMenu
                                    className={classNames(styles.menuBarMenu)}
                                    open={this.props.fileMenuOpen}
                                    place={this.props.isRtl ? 'left' : 'right'}
                                    onRequestClose={this.props.onRequestCloseFile}
                                >
                                    <MenuSection>
                                        <MenuItem
                                            isRtl={this.props.isRtl}
                                            onClick={this.handleClickNew}
                                        >
                                            {newProjectMessage}
                                        </MenuItem>
                                    </MenuSection>
                                    {(this.props.canSave || this.props.canCreateCopy || this.props.canRemix) && (
                                        <MenuSection>
                                            {this.props.canSave && (
                                                <MenuItem onClick={this.handleClickSave}>
                                                    {saveNowMessage}
                                                </MenuItem>
                                            )}
                                            {this.props.canCreateCopy && (
                                                <MenuItem onClick={this.handleClickSaveAsCopy}>
                                                    {createCopyMessage}
                                                </MenuItem>
                                            )}
                                            {this.props.canRemix && (
                                                <MenuItem onClick={this.handleClickRemix}>
                                                    {remixMessage}
                                                </MenuItem>
                                            )}
                                        </MenuSection>
                                    )}
                                    <MenuSection>
                                        <SBFileUploader
                                            canSave={this.props.canSave}
                                            userOwnsProject={this.props.userOwnsProject}
                                            onUpdateProjectTitle={this.props.onUpdateProjectTitle}
                                        >
                                            {(className, renderFileInput, handleLoadProject) => (
                                                <MenuItem
                                                    className={className}
                                                    onClick={handleLoadProject}
                                                >
                                                    {/* eslint-disable max-len */}
                                                    {this.props.intl.formatMessage(sharedMessages.loadFromComputerTitle)}
                                                    {/* eslint-enable max-len */}
                                                    {renderFileInput()}
                                                </MenuItem>
                                            )}
                                        </SBFileUploader>
                                        <SB3Downloader>{(className, downloadProjectCallback) => (
                                            <MenuItem
                                                className={className}
                                                onClick={this.getSaveToComputerHandler(downloadProjectCallback)}
                                            >
                                                <FormattedMessage
                                                    defaultMessage="Save to your computer"
                                                    description="Menu bar item for downloading a project to your computer" // eslint-disable-line max-len
                                                    id="gui.menuBar.downloadToComputer"
                                                />
                                            </MenuItem>
<<<<<<< HEAD
                                        )}
                                    </SBFileUploader>
                                    <SB3Downloader>{(className, downloadProjectCallback) => (
                                        <MenuItem
                                            className={className}
                                            onClick={this.handleSaveToComputer(downloadProjectCallback)}
                                        >
                                            <FormattedMessage
                                                defaultMessage="Save to your computer"
                                                description="Menu bar item for downloading a project to your computer"
                                                id="gui.menuBar.downloadToComputer"
                                            />
                                        </MenuItem>
                                    )}</SB3Downloader>
                                </MenuSection>
                            </MenuBarMenu>
                        </div>
                        */}
=======
                                        )}</SB3Downloader>
                                    </MenuSection>
                                </MenuBarMenu>
                            </div>
                        )}
>>>>>>> d7e33860
                        <div
                            className={classNames(styles.menuBarItem, styles.hoverable, {
                                [styles.active]: this.props.editMenuOpen
                            })}
                            onMouseUp={this.props.onClickEdit}
                        >
                            <div className={classNames(styles.editMenu)}>
                                <FormattedMessage
                                    defaultMessage="Edit"
                                    description="Text for edit dropdown menu"
                                    id="gui.menuBar.edit"
                                />
                            </div>
                            <MenuBarMenu
                                className={classNames(styles.menuBarMenu)}
                                open={this.props.editMenuOpen}
                                place={this.props.isRtl ? 'left' : 'right'}
                                onRequestClose={this.props.onRequestCloseEdit}
                            >
                                <DeletionRestorer>{(handleRestore, {restorable, deletedItem}) => (
                                    <MenuItem
                                        className={classNames({[styles.disabled]: !restorable})}
                                        onClick={this.handleRestoreOption(handleRestore)}
                                    >
                                        {this.restoreOptionMessage(deletedItem)}
                                    </MenuItem>
                                )}</DeletionRestorer>
                                <MenuSection>
                                    <TurboMode>{(toggleTurboMode, {turboMode}) => (
                                        <MenuItem onClick={toggleTurboMode}>
                                            {turboMode ? (
                                                <FormattedMessage
                                                    defaultMessage="Turn off Turbo Mode"
                                                    description="Menu bar item for turning off turbo mode"
                                                    id="gui.menuBar.turboModeOff"
                                                />
                                            ) : (
                                                <FormattedMessage
                                                    defaultMessage="Turn on Turbo Mode"
                                                    description="Menu bar item for turning on turbo mode"
                                                    id="gui.menuBar.turboModeOn"
                                                />
                                            )}
                                        </MenuItem>
                                    )}</TurboMode>
                                </MenuSection>
                            </MenuBarMenu>
                        </div>
                    </div>
                    <Divider className={classNames(styles.divider)} />
                    <div
                        aria-label={this.props.intl.formatMessage(ariaMessages.tutorials)}
                        className={classNames(styles.menuBarItem, styles.hoverable)}
                        onClick={this.props.onOpenTipLibrary}
                    >
                        <img
                            className={styles.helpIcon}
                            src={helpIcon}
                        />
                        <FormattedMessage {...ariaMessages.tutorials} />
                    </div>
                    <Divider className={classNames(styles.divider)} />
                    {this.props.canEditTitle ? (
                        <div className={classNames(styles.menuBarItem, styles.growable)}>
                            <MenuBarItemTooltip
                                enable
                                id="title-field"
                            >
                                <ProjectTitleInput
                                    className={classNames(styles.titleFieldGrowable)}
                                    onUpdateProjectTitle={this.props.onUpdateProjectTitle}
                                />
                            </MenuBarItemTooltip>
                        </div>
                    ) : ((this.props.authorUsername && this.props.authorUsername !== this.props.username) ? (
                        <AuthorInfo
                            className={styles.authorInfo}
                            imageUrl={this.props.authorThumbnailUrl}
                            projectTitle={this.props.projectTitle}
                            userId={this.props.authorId}
                            username={this.props.authorUsername}
                        />
                    ) : null)}
                    <div className={classNames(styles.menuBarItem)}>
                        {this.props.canShare ? (
                            (this.props.isShowingProject || this.props.isUpdating) && (
                                <ProjectWatcher onDoneUpdating={this.props.onSeeCommunity}>
                                    {
                                        waitForUpdate => (
                                            <ShareButton
                                                className={styles.menuBarButton}
                                                isShared={this.props.isShared}
                                                /* eslint-disable react/jsx-no-bind */
                                                onClick={() => {
                                                    this.handleClickShare(waitForUpdate);
                                                }}
                                                /* eslint-enable react/jsx-no-bind */
                                            />
                                        )
                                    }
                                </ProjectWatcher>
                            )
                        ) : (
                            this.props.showComingSoon ? (
                                <MenuBarItemTooltip id="share-button">
                                    <ShareButton className={styles.menuBarButton} />
                                </MenuBarItemTooltip>
                            ) : []
                        )}
                        {this.props.canRemix ? remixButton : []}
                    </div>
                    <div className={classNames(styles.menuBarItem, styles.communityButtonWrapper)}>
                        {this.props.enableCommunity ? (
                            (this.props.isShowingProject || this.props.isUpdating) && (
                                <ProjectWatcher onDoneUpdating={this.props.onSeeCommunity}>
                                    {
                                        waitForUpdate => (
                                            <CommunityButton
                                                className={styles.menuBarButton}
                                                /* eslint-disable react/jsx-no-bind */
                                                onClick={() => {
                                                    this.handleClickSeeCommunity(waitForUpdate);
                                                }}
                                                /* eslint-enable react/jsx-no-bind */
                                            />
                                        )
                                    }
                                </ProjectWatcher>
                            )
                        ) : (this.props.showComingSoon ? (
                            <MenuBarItemTooltip id="community-button">
                                <CommunityButton className={styles.menuBarButton} />
                            </MenuBarItemTooltip>
                        ) : [])}
                    </div>
                </div>

                {/* show the proper UI in the account menu, given whether the user is
                logged in, and whether a session is available to log in with */}
                <div className={styles.accountInfoGroup}>
                    <div className={styles.menuBarItem}>
                        {this.props.canSave && (
                            <SaveStatus />
                        )}
                    </div>
                    {this.props.sessionExists ? (
                        this.props.username ? (
                            // ************ user is logged in ************
                            <React.Fragment>
                                <a href="/mystuff/">
                                    <div
                                        className={classNames(
                                            styles.menuBarItem,
                                            styles.hoverable,
                                            styles.mystuffButton
                                        )}
                                    >
                                        <img
                                            className={styles.mystuffIcon}
                                            src={mystuffIcon}
                                        />
                                    </div>
                                </a>
                                <AccountNav
                                    className={classNames(
                                        styles.menuBarItem,
                                        styles.hoverable,
                                        {[styles.active]: this.props.accountMenuOpen}
                                    )}
                                    isOpen={this.props.accountMenuOpen}
                                    isRtl={this.props.isRtl}
                                    menuBarMenuClassName={classNames(styles.menuBarMenu)}
                                    onClick={this.props.onClickAccount}
                                    onClose={this.props.onRequestCloseAccount}
                                    onLogOut={this.props.onLogOut}
                                />
                            </React.Fragment>
                        ) : (
                            // ********* user not logged in, but a session exists
                            // ********* so they can choose to log in
                            <React.Fragment>
                                <div
                                    className={classNames(
                                        styles.menuBarItem,
                                        styles.hoverable
                                    )}
                                    key="join"
                                    onMouseUp={this.props.onOpenRegistration}
                                >
                                    <FormattedMessage
                                        defaultMessage="Join Scratch"
                                        description="Link for creating a Scratch account"
                                        id="gui.menuBar.joinScratch"
                                    />
                                </div>
                                <div
                                    className={classNames(
                                        styles.menuBarItem,
                                        styles.hoverable
                                    )}
                                    key="login"
                                    onMouseUp={this.props.onClickLogin}
                                >
                                    <FormattedMessage
                                        defaultMessage="Sign in"
                                        description="Link for signing in to your Scratch account"
                                        id="gui.menuBar.signIn"
                                    />
                                    <LoginDropdown
                                        className={classNames(styles.menuBarMenu)}
                                        isOpen={this.props.loginMenuOpen}
                                        isRtl={this.props.isRtl}
                                        renderLogin={this.props.renderLogin}
                                        onClose={this.props.onRequestCloseLogin}
                                    />
                                </div>
                            </React.Fragment>
                        )
                    ) : (
                        // ******** no login session is available, so don't show login stuff
                        <React.Fragment>
                            {this.props.showComingSoon ? (
                                <React.Fragment>
                                    <MenuBarItemTooltip id="mystuff">
                                        <div
                                            className={classNames(
                                                styles.menuBarItem,
                                                styles.hoverable,
                                                styles.mystuffButton
                                            )}
                                        >
                                            <img
                                                className={styles.mystuffIcon}
                                                src={mystuffIcon}
                                            />
                                        </div>
                                    </MenuBarItemTooltip>
                                    <MenuBarItemTooltip
                                        id="account-nav"
                                        place={this.props.isRtl ? 'right' : 'left'}
                                    >
                                        <div
                                            className={classNames(
                                                styles.menuBarItem,
                                                styles.hoverable,
                                                styles.accountNavMenu
                                            )}
                                        >
                                            <img
                                                className={styles.profileIcon}
                                                src={profileIcon}
                                            />
                                            <span>
                                                {'scratch-cat'}
                                            </span>
                                            <img
                                                className={styles.dropdownCaretIcon}
                                                src={dropdownCaret}
                                            />
                                        </div>
                                    </MenuBarItemTooltip>
                                </React.Fragment>
                            ) : []}
                        </React.Fragment>
                    )}
                </div>
            </Box>
        );
    }
}

MenuBar.propTypes = {
    accountMenuOpen: PropTypes.bool,
    authorId: PropTypes.oneOfType([PropTypes.string, PropTypes.bool]),
    authorThumbnailUrl: PropTypes.string,
    authorUsername: PropTypes.oneOfType([PropTypes.string, PropTypes.bool]),
    autoUpdateProject: PropTypes.func,
    canChangeLanguage: PropTypes.bool,
    canCreateCopy: PropTypes.bool,
    canCreateNew: PropTypes.bool,
    canEditTitle: PropTypes.bool,
    canManageFiles: PropTypes.bool,
    canRemix: PropTypes.bool,
    canSave: PropTypes.bool,
    canShare: PropTypes.bool,
    className: PropTypes.string,
    confirmReadyToReplaceProject: PropTypes.func,
    editMenuOpen: PropTypes.bool,
    enableCommunity: PropTypes.bool,
    fileMenuOpen: PropTypes.bool,
    intl: intlShape,
    isRtl: PropTypes.bool,
    isShared: PropTypes.bool,
    isShowingProject: PropTypes.bool,
    isUpdating: PropTypes.bool,
    languageMenuOpen: PropTypes.bool,
    locale: PropTypes.string.isRequired,
    loginMenuOpen: PropTypes.bool,
    logo: PropTypes.string,
    onClickAccount: PropTypes.func,
    onClickEdit: PropTypes.func,
    onClickFile: PropTypes.func,
    onClickLanguage: PropTypes.func,
    onClickLogin: PropTypes.func,
    onClickLogo: PropTypes.func,
    onClickNew: PropTypes.func,
    onClickRemix: PropTypes.func,
    onClickSave: PropTypes.func,
    onClickSaveAsCopy: PropTypes.func,
    onLogOut: PropTypes.func,
    onOpenRegistration: PropTypes.func,
    onOpenTipLibrary: PropTypes.func,
    onProjectTelemetryEvent: PropTypes.func,
    onRequestCloseAccount: PropTypes.func,
    onRequestCloseEdit: PropTypes.func,
    onRequestCloseFile: PropTypes.func,
    onRequestCloseLanguage: PropTypes.func,
    onRequestCloseLogin: PropTypes.func,
    onSeeCommunity: PropTypes.func,
    onShare: PropTypes.func,
    onToggleLoginOpen: PropTypes.func,
    onUpdateProjectTitle: PropTypes.func,
    projectTitle: PropTypes.string,
    renderLogin: PropTypes.func,
    sessionExists: PropTypes.bool,
    shouldSaveBeforeTransition: PropTypes.func,
    showComingSoon: PropTypes.bool,
    userOwnsProject: PropTypes.bool,
    username: PropTypes.string,
    vm: PropTypes.instanceOf(VM).isRequired
};

MenuBar.defaultProps = {
    logo: scratchLogo,
    onShare: () => {}
};

const mapStateToProps = (state, ownProps) => {
    const loadingState = state.scratchGui.projectState.loadingState;
    const user = state.session && state.session.session && state.session.session.user;
    return {
        accountMenuOpen: accountMenuOpen(state),
        fileMenuOpen: fileMenuOpen(state),
        editMenuOpen: editMenuOpen(state),
        isRtl: state.locales.isRtl,
        isUpdating: getIsUpdating(loadingState),
        isShowingProject: getIsShowingProject(loadingState),
        languageMenuOpen: languageMenuOpen(state),
        locale: state.locales.locale,
        loginMenuOpen: loginMenuOpen(state),
        projectTitle: state.scratchGui.projectTitle,
        sessionExists: state.session && typeof state.session.session !== 'undefined',
        username: user ? user.username : null,
        userOwnsProject: ownProps.authorUsername && user &&
            (ownProps.authorUsername === user.username),
        vm: state.scratchGui.vm
    };
};

const mapDispatchToProps = dispatch => ({
    autoUpdateProject: () => dispatch(autoUpdateProject()),
    onOpenTipLibrary: () => dispatch(openTipsLibrary()),
    onClickAccount: () => dispatch(openAccountMenu()),
    onRequestCloseAccount: () => dispatch(closeAccountMenu()),
    onClickFile: () => dispatch(openFileMenu()),
    onRequestCloseFile: () => dispatch(closeFileMenu()),
    onClickEdit: () => dispatch(openEditMenu()),
    onRequestCloseEdit: () => dispatch(closeEditMenu()),
    onClickLanguage: () => dispatch(openLanguageMenu()),
    onRequestCloseLanguage: () => dispatch(closeLanguageMenu()),
    onClickLogin: () => dispatch(openLoginMenu()),
    onRequestCloseLogin: () => dispatch(closeLoginMenu()),
    onClickNew: needSave => dispatch(requestNewProject(needSave)),
    onClickRemix: () => dispatch(remixProject()),
    onClickSave: () => dispatch(manualUpdateProject()),
    onClickSaveAsCopy: () => dispatch(saveProjectAsCopy()),
    onSeeCommunity: () => dispatch(setPlayer(true))
});

export default compose(
    injectIntl,
    MenuBarHOC,
    connect(
        mapStateToProps,
        mapDispatchToProps
    )
)(MenuBar);<|MERGE_RESOLUTION|>--- conflicted
+++ resolved
@@ -331,13 +331,7 @@
                                 onClick={this.props.onClickLogo}
                             />
                         </div>
-<<<<<<< HEAD
-                        {/*
-                            ---- Disable language icon ----
-                        <div
-=======
                         {(this.props.canChangeLanguage) && (<div
->>>>>>> d7e33860
                             className={classNames(styles.menuBarItem, styles.hoverable, styles.languageMenu)}
                         >
                             <div>
@@ -351,26 +345,6 @@
                                 />
                             </div>
                             <LanguageSelector label={this.props.intl.formatMessage(ariaMessages.language)} />
-<<<<<<< HEAD
-                        </div>
-
-                        <div
-                            className={classNames(styles.menuBarItem, styles.hoverable, {
-                                [styles.active]: this.props.fileMenuOpen
-                            })}
-                            onMouseUp={this.props.onClickFile}
-                        >
-                            <FormattedMessage
-                                defaultMessage="File"
-                                description="Text for file dropdown menu"
-                                id="gui.menuBar.file"
-                            />
-                            <MenuBarMenu
-                                className={classNames(styles.menuBarMenu)}
-                                open={this.props.fileMenuOpen}
-                                place={this.props.isRtl ? 'left' : 'right'}
-                                onRequestClose={this.props.onRequestCloseFile}
-=======
                         </div>)}
                         {(this.props.canManageFiles) && (
                             <div
@@ -378,7 +352,6 @@
                                     [styles.active]: this.props.fileMenuOpen
                                 })}
                                 onMouseUp={this.props.onClickFile}
->>>>>>> d7e33860
                             >
                                 <FormattedMessage
                                     defaultMessage="File"
@@ -447,32 +420,11 @@
                                                     id="gui.menuBar.downloadToComputer"
                                                 />
                                             </MenuItem>
-<<<<<<< HEAD
-                                        )}
-                                    </SBFileUploader>
-                                    <SB3Downloader>{(className, downloadProjectCallback) => (
-                                        <MenuItem
-                                            className={className}
-                                            onClick={this.handleSaveToComputer(downloadProjectCallback)}
-                                        >
-                                            <FormattedMessage
-                                                defaultMessage="Save to your computer"
-                                                description="Menu bar item for downloading a project to your computer"
-                                                id="gui.menuBar.downloadToComputer"
-                                            />
-                                        </MenuItem>
-                                    )}</SB3Downloader>
-                                </MenuSection>
-                            </MenuBarMenu>
-                        </div>
-                        */}
-=======
                                         )}</SB3Downloader>
                                     </MenuSection>
                                 </MenuBarMenu>
                             </div>
                         )}
->>>>>>> d7e33860
                         <div
                             className={classNames(styles.menuBarItem, styles.hoverable, {
                                 [styles.active]: this.props.editMenuOpen
