--- conflicted
+++ resolved
@@ -46,11 +46,7 @@
     this.setColour(Blockly.Blocks.math.HUE);
     this.appendDummyInput()
         .appendField(new Blockly.FieldNumber('0',
-<<<<<<< HEAD
         Blockly.FieldTextInput.numberValidator, 20, -Infinity, Infinity), 'NUM');
-=======
-        Blockly.FieldTextInput.numberValidator), 'NUM');
->>>>>>> cce9d7c8
     this.setOutput(true, 'Number');
     // Assign 'this' to a variable for use in the tooltip closure below.
     var thisBlock = this;
