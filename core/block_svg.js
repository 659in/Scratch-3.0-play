/**
 * @license
 * Visual Blocks Editor
 *
 * Copyright 2012 Google Inc.
 * https://developers.google.com/blockly/
 *
 * Licensed under the Apache License, Version 2.0 (the "License");
 * you may not use this file except in compliance with the License.
 * You may obtain a copy of the License at
 *
 *   http://www.apache.org/licenses/LICENSE-2.0
 *
 * Unless required by applicable law or agreed to in writing, software
 * distributed under the License is distributed on an "AS IS" BASIS,
 * WITHOUT WARRANTIES OR CONDITIONS OF ANY KIND, either express or implied.
 * See the License for the specific language governing permissions and
 * limitations under the License.
 */

/**
 * @fileoverview Methods for graphically rendering a block as SVG.
 * @author fraser@google.com (Neil Fraser)
 */
'use strict';

goog.provide('Blockly.BlockSvg');

goog.require('Blockly.Block');
goog.require('Blockly.ContextMenu');
goog.require('goog.Timer');
goog.require('goog.asserts');
goog.require('goog.dom');
goog.require('goog.math.Coordinate');
goog.require('goog.userAgent');


/**
 * Class for a block's SVG representation.
 * Not normally called directly, workspace.newBlock() is preferred.
 * @param {!Blockly.Workspace} workspace The block's workspace.
 * @param {?string} prototypeName Name of the language object containing
 *     type-specific functions for this block.
 * @param {=string} opt_id Optional ID.  Use this ID if provided, otherwise
 *     create a new id.
 * @extends {Blockly.Block}
 * @constructor
 */
Blockly.BlockSvg = function(workspace, prototypeName, opt_id) {
  // Create core elements for the block.
  /** @type {SVGElement} */
  this.svgGroup_ = Blockly.createSvgElement('g', {}, null);
  /** @type {SVGElement} */
  this.svgPath_ = Blockly.createSvgElement('path', {'class': 'blocklyPath'},
      this.svgGroup_);
  this.svgPath_.tooltip = this;
  Blockly.Tooltip.bindMouseEvents(this.svgPath_);
  Blockly.BlockSvg.superClass_.constructor.call(this,
      workspace, prototypeName, opt_id);
};
goog.inherits(Blockly.BlockSvg, Blockly.Block);

/**
 * Height of this block, not including any statement blocks above or below.
 */
Blockly.BlockSvg.prototype.height = 0;
/**
 * Width of this block, including any connected value blocks.
 */
Blockly.BlockSvg.prototype.width = 0;

/**
 * Original location of block being dragged.
 * @type {goog.math.Coordinate}
 * @private
 */
Blockly.BlockSvg.prototype.dragStartXY_ = null;

/**
 * Constant for identifying rows that are to be rendered inline.
 * Don't collide with Blockly.INPUT_VALUE and friends.
 * @const
 */
Blockly.BlockSvg.INLINE = -1;

/**
 * Create and initialize the SVG representation of the block.
 * May be called more than once.
 */
Blockly.BlockSvg.prototype.initSvg = function() {
  goog.asserts.assert(this.workspace.rendered, 'Workspace is headless.');
  for (var i = 0, input; input = this.inputList[i]; i++) {
    input.init();
  }
  var icons = this.getIcons();
  for (var i = 0; i < icons.length; i++) {
    icons[i].createIcon();
  }
  this.updateColour();
  this.updateMovable();
  if (!this.workspace.options.readOnly && !this.eventsInit_) {
    Blockly.bindEvent_(this.getSvgRoot(), 'mousedown', this,
                       this.onMouseDown_);
    var thisBlock = this;
    Blockly.bindEvent_(this.getSvgRoot(), 'touchstart', null,
                       function(e) {Blockly.longStart_(e, thisBlock);});
  }
  this.eventsInit_ = true;

  if (!this.getSvgRoot().parentNode) {
    this.workspace.getCanvas().appendChild(this.getSvgRoot());
  }
};

/**
 * Select this block.  Highlight it visually.
 */
Blockly.BlockSvg.prototype.select = function() {
  if (Blockly.selected) {
    // Unselect any previously selected block.
    Blockly.selected.unselect();
  }
  Blockly.selected = this;
  this.addSelect();
  Blockly.fireUiEvent(this.workspace.getCanvas(), 'blocklySelectChange');
};

/**
 * Unselect this block.  Remove its highlighting.
 */
Blockly.BlockSvg.prototype.unselect = function() {
  Blockly.selected = null;
  this.removeSelect();
  Blockly.fireUiEvent(this.workspace.getCanvas(), 'blocklySelectChange');
};

/**
 * Block's mutator icon (if any).
 * @type {Blockly.Mutator}
 */
Blockly.BlockSvg.prototype.mutator = null;

/**
 * Block's comment icon (if any).
 * @type {Blockly.Comment}
 */
Blockly.BlockSvg.prototype.comment = null;

/**
 * Block's warning icon (if any).
 * @type {Blockly.Warning}
 */
Blockly.BlockSvg.prototype.warning = null;

/**
 * Returns a list of mutator, comment, and warning icons.
 * @return {!Array} List of icons.
 */
Blockly.BlockSvg.prototype.getIcons = function() {
  var icons = [];
  if (this.mutator) {
    icons.push(this.mutator);
  }
  if (this.comment) {
    icons.push(this.comment);
  }
  if (this.warning) {
    icons.push(this.warning);
  }
  return icons;
};

/**
 * Wrapper function called when a mouseUp occurs during a drag operation.
 * @type {Array.<!Array>}
 * @private
 */
Blockly.BlockSvg.onMouseUpWrapper_ = null;

/**
 * Wrapper function called when a mouseMove occurs during a drag operation.
 * @type {Array.<!Array>}
 * @private
 */
Blockly.BlockSvg.onMouseMoveWrapper_ = null;

/**
 * Stop binding to the global mouseup and mousemove events.
 * @private
 */
Blockly.BlockSvg.terminateDrag_ = function() {
  Blockly.BlockSvg.disconnectUiStop_();
  if (Blockly.BlockSvg.onMouseUpWrapper_) {
    Blockly.unbindEvent_(Blockly.BlockSvg.onMouseUpWrapper_);
    Blockly.BlockSvg.onMouseUpWrapper_ = null;
  }
  if (Blockly.BlockSvg.onMouseMoveWrapper_) {
    Blockly.unbindEvent_(Blockly.BlockSvg.onMouseMoveWrapper_);
    Blockly.BlockSvg.onMouseMoveWrapper_ = null;
  }
  var selected = Blockly.selected;
  if (Blockly.dragMode_ == 2) {
    // Terminate a drag operation.
    if (selected) {
      // Update the connection locations.
      var xy = selected.getRelativeToSurfaceXY();
      var dxy = goog.math.Coordinate.difference(xy, selected.dragStartXY_);
      var event = new Blockly.Events.Move(selected);
      event.oldCoordinate = selected.dragStartXY_;
      event.recordNew();
      Blockly.Events.fire(event);

      selected.moveConnections_(dxy.x, dxy.y);
      delete selected.draggedBubbles_;
      selected.setDragging_(false);
      selected.render();
      goog.Timer.callOnce(
          selected.snapToGrid, Blockly.BUMP_DELAY / 2, selected);
      goog.Timer.callOnce(
          selected.bumpNeighbours_, Blockly.BUMP_DELAY, selected);
      // Fire an event to allow scrollbars to resize.
      Blockly.fireUiEvent(window, 'resize');
    }
  }
  Blockly.dragMode_ = 0;
  Blockly.Css.setCursor(Blockly.Css.Cursor.OPEN);
};

/**
 * Set parent of this block to be a new block or null.
 * @param {Blockly.BlockSvg} newParent New parent block.
 */
Blockly.BlockSvg.prototype.setParent = function(newParent) {
  var svgRoot = this.getSvgRoot();
  if (this.parentBlock_ && svgRoot) {
    // Move this block up the DOM.  Keep track of x/y translations.
    var xy = this.getRelativeToSurfaceXY();
    this.workspace.getCanvas().appendChild(svgRoot);
    svgRoot.setAttribute('transform', 'translate(' + xy.x + ',' + xy.y + ')');
  }

  Blockly.Field.startCache();
  Blockly.BlockSvg.superClass_.setParent.call(this, newParent);
  Blockly.Field.stopCache();

  if (newParent) {
    var oldXY = this.getRelativeToSurfaceXY();
    newParent.getSvgRoot().appendChild(svgRoot);
    var newXY = this.getRelativeToSurfaceXY();
    // Move the connections to match the child's new position.
    this.moveConnections_(newXY.x - oldXY.x, newXY.y - oldXY.y);
  }
};

/**
 * Return the coordinates of the top-left corner of this block relative to the
 * drawing surface's origin (0,0).
 * @return {!goog.math.Coordinate} Object with .x and .y properties.
 */
Blockly.BlockSvg.prototype.getRelativeToSurfaceXY = function() {
  var x = 0;
  var y = 0;
  var element = this.getSvgRoot();
  if (element) {
    do {
      // Loop through this block and every parent.
      var xy = Blockly.getRelativeXY_(element);
      x += xy.x;
      y += xy.y;
      element = element.parentNode;
    } while (element && element != this.workspace.getCanvas());
  }
  return new goog.math.Coordinate(x, y);
};

/**
 * Move a block by a relative offset.
 * @param {number} dx Horizontal offset.
 * @param {number} dy Vertical offset.
 */
Blockly.BlockSvg.prototype.moveBy = function(dx, dy) {
  var event = new Blockly.Events.Move(this);
  var xy = this.getRelativeToSurfaceXY();
  this.getSvgRoot().setAttribute('transform',
      'translate(' + (xy.x + dx) + ',' + (xy.y + dy) + ')');
  this.moveConnections_(dx, dy);
  event.recordNew();
  Blockly.Events.fire(event);
};

/**
 * Snap this block to the nearest grid point.
 */
Blockly.BlockSvg.prototype.snapToGrid = function() {
  if (!this.workspace) {
    return;  // Deleted block.
  }
  if (Blockly.dragMode_ != 0) {
    return;  // Don't bump blocks during a drag.
  }
  if (this.getParent()) {
    return;  // Only snap top-level blocks.
  }
  if (this.isInFlyout) {
    return;  // Don't move blocks around in a flyout.
  }
  if (!this.workspace.options.gridOptions ||
      !this.workspace.options.gridOptions['snap']) {
    return;  // Config says no snapping.
  }
  var spacing = this.workspace.options.gridOptions['spacing'];
  var half = spacing / 2;
  var xy = this.getRelativeToSurfaceXY();
  var dx = Math.round((xy.x - half) / spacing) * spacing + half - xy.x;
  var dy = Math.round((xy.y - half) / spacing) * spacing + half - xy.y;
  dx = Math.round(dx);
  dy = Math.round(dy);
  if (dx != 0 || dy != 0) {
    this.moveBy(dx, dy);
  }
};

/**
 * Returns a bounding box describing the dimensions of this block
 * and any blocks stacked below it.
 * @return {!{height: number, width: number}} Object with height and width properties.
 */
Blockly.BlockSvg.prototype.getHeightWidth = function() {
  var height = this.height;
  var width = this.width;
  // Recursively add size of subsequent blocks.
  var nextBlock = this.getNextBlock();
  if (nextBlock) {
    var nextHeightWidth = nextBlock.getHeightWidth();
    width += nextHeightWidth.width;
    height = Math.max(height, nextHeightWidth.height);
  } else if (!this.nextConnection && !this.outputConnection) {
    // Add a bit of margin under blocks with no bottom tab.
    height += 2;
  }
  return {height: height, width: width};
};

/**
<<<<<<< HEAD
=======
 * Set whether the block is collapsed or not.
 * @param {boolean} collapsed True if collapsed.
 */
Blockly.BlockSvg.prototype.setCollapsed = function(collapsed) {
  if (this.collapsed_ == collapsed) {
    return;
  }
  var renderList = [];
  // Show/hide the inputs.
  for (var i = 0, input; input = this.inputList[i]; i++) {
    renderList.push.apply(renderList, input.setVisible(!collapsed));
  }

  var COLLAPSED_INPUT_NAME = '_TEMP_COLLAPSED_INPUT';
  if (collapsed) {
    var icons = this.getIcons();
    for (var i = 0; i < icons.length; i++) {
      icons[i].setVisible(false);
    }
    var text = this.toString(Blockly.COLLAPSE_CHARS);
    this.appendDummyInput(COLLAPSED_INPUT_NAME).appendField(text).init();
  } else {
    this.removeInput(COLLAPSED_INPUT_NAME);
    // Clear any warnings inherited from enclosed blocks.
    this.setWarningText(null);
  }
  Blockly.BlockSvg.superClass_.setCollapsed.call(this, collapsed);

  if (!renderList.length) {
    // No child blocks, just render this block.
    renderList[0] = this;
  }
  if (this.rendered) {
    for (var i = 0, block; block = renderList[i]; i++) {
      block.render();
    }
    // Don't bump neighbours.
    // Although bumping neighbours would make sense, users often collapse
    // all their functions and store them next to each other.  Expanding and
    // bumping causes all their definitions to go out of alignment.
  }
};

/**
>>>>>>> d404fa8c
 * Open the next (or previous) FieldTextInput.
 * @param {Blockly.Field|Blockly.Block} start Current location.
 * @param {boolean} forward If true go forward, otherwise backward.
 */
Blockly.BlockSvg.prototype.tab = function(start, forward) {
  // This function need not be efficient since it runs once on a keypress.
  // Create an ordered list of all text fields and connected inputs.
  var list = [];
  for (var i = 0, input; input = this.inputList[i]; i++) {
    for (var j = 0, field; field = input.fieldRow[j]; j++) {
      if (field instanceof Blockly.FieldTextInput) {
        // TODO: Also support dropdown fields.
        list.push(field);
      }
    }
    if (input.connection) {
      var block = input.connection.targetBlock();
      if (block) {
        list.push(block);
      }
    }
  }
  var i = list.indexOf(start);
  if (i == -1) {
    // No start location, start at the beginning or end.
    i = forward ? -1 : list.length;
  }
  var target = list[forward ? i + 1 : i - 1];
  if (!target) {
    // Ran off of list.
    var parent = this.getParent();
    if (parent) {
      parent.tab(this, forward);
    }
  } else if (target instanceof Blockly.Field) {
    target.showEditor_();
  } else {
    target.tab(null, forward);
  }
};

/**
 * Handle a mouse-down on an SVG block.
 * @param {!Event} e Mouse down event.
 * @private
 */
Blockly.BlockSvg.prototype.onMouseDown_ = function(e) {
  if (this.isInFlyout) {
    e.stopPropagation();
    return;
  }
  this.workspace.markFocused();
  // Update Blockly's knowledge of its own location.
  Blockly.svgResize(this.workspace);
  Blockly.terminateDrag_();
  this.select();
  Blockly.hideChaff();
  this.workspace.recordDeleteAreas();
  if (Blockly.isRightButton(e)) {
    // Right-click.
    this.showContextMenu_(e);
  } else if (!this.isMovable()) {
    // Allow unmovable blocks to be selected and context menued, but not
    // dragged.  Let this event bubble up to document, so the workspace may be
    // dragged instead.
    return;
  } else {
    Blockly.Events.group = Blockly.genUid();
    // Left-click (or middle click)
    Blockly.removeAllRanges();
    Blockly.Css.setCursor(Blockly.Css.Cursor.CLOSED);

    this.dragStartXY_ = this.getRelativeToSurfaceXY();
    this.workspace.startDrag(e, this.dragStartXY_.x, this.dragStartXY_.y);

    Blockly.dragMode_ = 1;
    Blockly.BlockSvg.onMouseUpWrapper_ = Blockly.bindEvent_(document,
        'mouseup', this, this.onMouseUp_);
    Blockly.BlockSvg.onMouseMoveWrapper_ = Blockly.bindEvent_(document,
        'mousemove', this, this.onMouseMove_);
    // Build a list of bubbles that need to be moved and where they started.
    this.draggedBubbles_ = [];
    var descendants = this.getDescendants();
    for (var i = 0, descendant; descendant = descendants[i]; i++) {
      var icons = descendant.getIcons();
      for (var j = 0; j < icons.length; j++) {
        var data = icons[j].getIconLocation();
        data.bubble = icons[j];
        this.draggedBubbles_.push(data);
      }
    }
  }
  // This event has been handled.  No need to bubble up to the document.
  e.stopPropagation();
};

/**
 * Handle a mouse-up anywhere in the SVG pane.  Is only registered when a
 * block is clicked.  We can't use mouseUp on the block since a fast-moving
 * cursor can briefly escape the block before it catches up.
 * @param {!Event} e Mouse up event.
 * @private
 */
Blockly.BlockSvg.prototype.onMouseUp_ = function(e) {
  Blockly.terminateDrag_();
  if (Blockly.selected && Blockly.highlightedConnection_) {
    // Connect two blocks together.
    Blockly.localConnection_.connect(Blockly.highlightedConnection_);
    if (this.rendered) {
      // Trigger a connection animation.
      // Determine which connection is inferior (lower in the source stack).
      var inferiorConnection = Blockly.localConnection_.isSuperior() ?
          Blockly.highlightedConnection_ : Blockly.localConnection_;
      inferiorConnection.sourceBlock_.connectionUiEffect();
    }
    if (this.workspace.trashcan) {
      // Don't throw an object in the trash can if it just got connected.
      this.workspace.trashcan.close();
    }
  } else if (!this.getParent() && Blockly.selected.isDeletable() &&
      this.workspace.isDeleteArea(e)) {
    var trashcan = this.workspace.trashcan;
    if (trashcan) {
      goog.Timer.callOnce(trashcan.close, 100, trashcan);
    }
    Blockly.selected.dispose(false, true);
    // Dropping a block on the trash can will usually cause the workspace to
    // resize to contain the newly positioned block.  Force a second resize
    // now that the block has been deleted.
    Blockly.fireUiEvent(window, 'resize');
  }
  if (Blockly.highlightedConnection_) {
    Blockly.highlightedConnection_.unhighlight();
    Blockly.highlightedConnection_ = null;
  }
  Blockly.Css.setCursor(Blockly.Css.Cursor.OPEN);
  Blockly.Events.group = '';
};

/**
 * Load the block's help page in a new window.
 * @private
 */
Blockly.BlockSvg.prototype.showHelp_ = function() {
  var url = goog.isFunction(this.helpUrl) ? this.helpUrl() : this.helpUrl;
  if (url) {
    // @todo rewrite
    alert(url);
  }
};

/**
 * Show the context menu for this block.
 * @param {!Event} e Mouse event.
 * @private
 */
Blockly.BlockSvg.prototype.showContextMenu_ = function(e) {
  if (this.workspace.options.readOnly || !this.contextMenu) {
    return;
  }
  // Save the current block in a variable for use in closures.
  var block = this;
  var menuOptions = [];

  if (this.isDeletable() && this.isMovable() && !block.isInFlyout) {
    // Option to duplicate this block.
    var duplicateOption = {
      text: Blockly.Msg.DUPLICATE_BLOCK,
      enabled: true,
      callback: function() {
        Blockly.duplicate_(block);
      }
    };
    if (this.getDescendants().length > this.workspace.remainingCapacity()) {
      duplicateOption.enabled = false;
    }
    menuOptions.push(duplicateOption);

    if (this.isEditable() && this.workspace.options.comments) {
      // Option to add/remove a comment.
      var commentOption = {enabled: !goog.userAgent.IE};
      if (this.comment) {
        commentOption.text = Blockly.Msg.REMOVE_COMMENT;
        commentOption.callback = function() {
          block.setCommentText(null);
        };
      } else {
        commentOption.text = Blockly.Msg.ADD_COMMENT;
        commentOption.callback = function() {
          block.setCommentText('');
        };
      }
      menuOptions.push(commentOption);
    }

    // Option to delete this block.
    // Count the number of blocks that are nested in this block.
    var descendantCount = this.getDescendants().length;
    var nextBlock = this.getNextBlock();
    if (nextBlock) {
      // Blocks in the current stack would survive this block's deletion.
      descendantCount -= nextBlock.getDescendants().length;
    }
    var deleteOption = {
      text: descendantCount == 1 ? Blockly.Msg.DELETE_BLOCK :
          Blockly.Msg.DELETE_X_BLOCKS.replace('%1', String(descendantCount)),
      enabled: true,
      callback: function() {
        block.dispose(true, true);
      }
    };
    menuOptions.push(deleteOption);
  }

  // Option to get help.
  var url = goog.isFunction(this.helpUrl) ? this.helpUrl() : this.helpUrl;
  var helpOption = {enabled: !!url};
  helpOption.text = Blockly.Msg.HELP;
  helpOption.callback = function() {
    block.showHelp_();
  };
  menuOptions.push(helpOption);

  // Allow the block to add or modify menuOptions.
  if (this.customContextMenu && !block.isInFlyout) {
    this.customContextMenu(menuOptions);
  }

  Blockly.ContextMenu.show(e, menuOptions, this.RTL);
  Blockly.ContextMenu.currentBlock = this;
};

/**
 * Move the connections for this block and all blocks attached under it.
 * Also update any attached bubbles.
 * @param {number} dx Horizontal offset from current location.
 * @param {number} dy Vertical offset from current location.
 * @private
 */
Blockly.BlockSvg.prototype.moveConnections_ = function(dx, dy) {
  if (!this.rendered) {
    // Rendering is required to lay out the blocks.
    // This is probably an invisible block attached to a collapsed block.
    return;
  }
  var myConnections = this.getConnections_(false);
  for (var i = 0; i < myConnections.length; i++) {
    myConnections[i].moveBy(dx, dy);
  }
  var icons = this.getIcons();
  for (var i = 0; i < icons.length; i++) {
    icons[i].computeIconLocation();
  }

  // Recurse through all blocks attached under this one.
  for (var i = 0; i < this.childBlocks_.length; i++) {
    this.childBlocks_[i].moveConnections_(dx, dy);
  }
};

/**
 * Recursively adds or removes the dragging class to this node and its children.
 * @param {boolean} adding True if adding, false if removing.
 * @private
 */
Blockly.BlockSvg.prototype.setDragging_ = function(adding) {
  if (adding) {
    this.addDragging();
  } else {
    this.removeDragging();
  }
  // Recurse through all blocks attached under this one.
  for (var i = 0; i < this.childBlocks_.length; i++) {
    this.childBlocks_[i].setDragging_(adding);
  }
};

/**
 * Drag this block to follow the mouse.
 * @param {!Event} e Mouse move event.
 * @private
 */
Blockly.BlockSvg.prototype.onMouseMove_ = function(e) {
  if (e.type == 'mousemove' && e.clientX <= 1 && e.clientY == 0 &&
      e.button == 0) {
    /* HACK:
     Safari Mobile 6.0 and Chrome for Android 18.0 fire rogue mousemove
     events on certain touch actions. Ignore events with these signatures.
     This may result in a one-pixel blind spot in other browsers,
     but this shouldn't be noticeable. */
    e.stopPropagation();
    return;
  }
  Blockly.removeAllRanges();

  var oldXY = this.getRelativeToSurfaceXY();
  var newXY = this.workspace.moveDrag(e);

  var group = this.getSvgRoot();
  if (Blockly.dragMode_ == 1) {
    // Still dragging within the sticky DRAG_RADIUS.
    var dr = goog.math.Coordinate.distance(oldXY, newXY) * this.workspace.scale;
    if (dr > Blockly.DRAG_RADIUS) {
      // Switch to unrestricted dragging.
      Blockly.dragMode_ = 2;
      Blockly.longStop_();
      group.translate_ = '';
      group.skew_ = '';
      if (this.parentBlock_) {
        // Push this block to the very top of the stack.
        this.setParent(null);
        this.disconnectUiEffect();
      }
      this.setDragging_(true);
    }
  }
  if (Blockly.dragMode_ == 2) {
    // Unrestricted dragging.
    var dx = oldXY.x - this.dragStartXY_.x;
    var dy = oldXY.y - this.dragStartXY_.y;
    group.translate_ = 'translate(' + newXY.x + ',' + newXY.y + ')';
    group.setAttribute('transform', group.translate_ + group.skew_);
    // Drag all the nested bubbles.
    for (var i = 0; i < this.draggedBubbles_.length; i++) {
      var commentData = this.draggedBubbles_[i];
      commentData.bubble.setIconLocation(commentData.x + dx,
          commentData.y + dy);
    }

    // Check to see if any of this block's connections are within range of
    // another block's connection.
    var myConnections = this.getConnections_(false);
    var closestConnection = null;
    var localConnection = null;
    var radiusConnection = Blockly.SNAP_RADIUS;
    for (var i = 0; i < myConnections.length; i++) {
      var myConnection = myConnections[i];
      var neighbour = myConnection.closest(radiusConnection, dx, dy);
      if (neighbour.connection) {
        closestConnection = neighbour.connection;
        localConnection = myConnection;
        radiusConnection = neighbour.radius;
      }
    }

    // Remove connection highlighting if needed.
    if (Blockly.highlightedConnection_ &&
        Blockly.highlightedConnection_ != closestConnection) {
      Blockly.highlightedConnection_.unhighlight();
      Blockly.highlightedConnection_ = null;
      Blockly.localConnection_ = null;
    }
    // Add connection highlighting if needed.
    if (closestConnection &&
        closestConnection != Blockly.highlightedConnection_) {
      closestConnection.highlight();
      Blockly.highlightedConnection_ = closestConnection;
      Blockly.localConnection_ = localConnection;
    }
    // Provide visual indication of whether the block will be deleted if
    // dropped here.
    if (this.isDeletable()) {
      this.workspace.isDeleteArea(e);
    }
  }
  // This event has been handled.  No need to bubble up to the document.
  e.stopPropagation();
};

/**
 * Add or remove the UI indicating if this block is movable or not.
 */
Blockly.BlockSvg.prototype.updateMovable = function() {
  if (this.isMovable()) {
    Blockly.addClass_(/** @type {!Element} */ (this.svgGroup_),
                      'blocklyDraggable');
  } else {
    Blockly.removeClass_(/** @type {!Element} */ (this.svgGroup_),
                         'blocklyDraggable');
  }
};

/**
 * Set whether this block is movable or not.
 * @param {boolean} movable True if movable.
 */
Blockly.BlockSvg.prototype.setMovable = function(movable) {
  Blockly.BlockSvg.superClass_.setMovable.call(this, movable);
  this.updateMovable();
};

/**
 * Set whether this block is editable or not.
 * @param {boolean} editable True if editable.
 */
Blockly.BlockSvg.prototype.setEditable = function(editable) {
  Blockly.BlockSvg.superClass_.setEditable.call(this, editable);
  if (this.rendered) {
    for (var i = 0; i < this.icons_.length; i++) {
      this.icons_[i].updateEditable();
    }
  }
};

/**
 * Set whether this block is a shadow block or not.
 * @param {boolean} shadow True if a shadow.
 */
Blockly.BlockSvg.prototype.setShadow = function(shadow) {
  Blockly.BlockSvg.superClass_.setShadow.call(this, shadow);
  this.updateColour();
};

/**
 * Return the root node of the SVG or null if none exists.
 * @return {Element} The root SVG node (probably a group).
 */
Blockly.BlockSvg.prototype.getSvgRoot = function() {
  return this.svgGroup_;
};

// UI constants for rendering blocks.
/**
 * Horizontal space between elements.
 * @const
 */
Blockly.BlockSvg.SEP_SPACE_X = 8;
/**
 * Vertical space between elements.
 * @const
 */
Blockly.BlockSvg.SEP_SPACE_Y = 8;
/**
 * Vertical padding around inline elements.
 * @const
 */
Blockly.BlockSvg.INLINE_PADDING_Y = 5;
/**
 * Minimum height of a block.
 * @const
 */
Blockly.BlockSvg.MIN_BLOCK_Y = 25;
/**
 * Width of horizontal puzzle tab.
 * @const
 */
Blockly.BlockSvg.TAB_WIDTH = 8;
/**
 * Rounded corner radius.
 * @const
 */
Blockly.BlockSvg.CORNER_RADIUS = 4;
/**
 * Rounded corner radius.
 * @const
 */
Blockly.BlockSvg.HAT_CORNER_RADIUS = 16;
/**
 * Rounded notch radius.
 * @const
 */
Blockly.BlockSvg.NOTCH_RADIUS = 2.5;
/**
 * Height of connector notch, not including rounded corner at top and bottom.
 * @const
 */
Blockly.BlockSvg.NOTCH_BASE_HEIGHT = 32;
/**
 * Full height of connector notch including rounded corner.
 * @const
 */
Blockly.BlockSvg.NOTCH_HEIGHT = Blockly.BlockSvg.NOTCH_BASE_HEIGHT + Blockly.BlockSvg.NOTCH_RADIUS;
/**
 * Width of connector notch
 * @const
 */
Blockly.BlockSvg.NOTCH_WIDTH = Blockly.BlockSvg.NOTCH_BASE_HEIGHT/4;
/**
 * SVG path for drawing next/previous notch from top to bottom.
 * @const
 */
Blockly.BlockSvg.NOTCH_PATH_DOWN = 
  'a ' + -Blockly.BlockSvg.NOTCH_RADIUS + ',' + Blockly.BlockSvg.NOTCH_RADIUS + ' ' +
          '0 0 0 ' + Blockly.BlockSvg.NOTCH_RADIUS/2 + ',' + Blockly.BlockSvg.NOTCH_RADIUS + ' ' +
  'l ' + (Blockly.BlockSvg.NOTCH_BASE_HEIGHT/4 - Blockly.BlockSvg.NOTCH_RADIUS) + ',' + 
         (Blockly.BlockSvg.NOTCH_BASE_HEIGHT/4 - Blockly.BlockSvg.NOTCH_RADIUS) + ' ' +
  'a ' + -Blockly.BlockSvg.NOTCH_RADIUS + ',' + Blockly.BlockSvg.NOTCH_RADIUS + ' ' +
          '0 0 1 ' + Blockly.BlockSvg.NOTCH_RADIUS/2 + ',' + Blockly.BlockSvg.NOTCH_RADIUS + ' ' +
  'v ' + (Blockly.BlockSvg.NOTCH_BASE_HEIGHT/2 - Blockly.BlockSvg.NOTCH_RADIUS) + ' ' +
  'a ' + -Blockly.BlockSvg.NOTCH_RADIUS + ',' + Blockly.BlockSvg.NOTCH_RADIUS + ' ' +
          '0 0 1 ' + -Blockly.BlockSvg.NOTCH_RADIUS/2 + ',' + Blockly.BlockSvg.NOTCH_RADIUS + ' ' +
  'l ' + (-Blockly.BlockSvg.NOTCH_BASE_HEIGHT/4 + Blockly.BlockSvg.NOTCH_RADIUS) + ',' + 
         (Blockly.BlockSvg.NOTCH_BASE_HEIGHT/4 - Blockly.BlockSvg.NOTCH_RADIUS) + ' ' +
  'a ' + -Blockly.BlockSvg.NOTCH_RADIUS + ',' + Blockly.BlockSvg.NOTCH_RADIUS + ' ' +
        '0 0 0 ' + -Blockly.BlockSvg.NOTCH_RADIUS/2 + ',' + Blockly.BlockSvg.NOTCH_RADIUS;
/**
 * SVG path for drawing next/previous notch from bottom to top.
 * @const
 */
Blockly.BlockSvg.NOTCH_PATH_UP = 
  'a ' + Blockly.BlockSvg.NOTCH_RADIUS + ',' + -Blockly.BlockSvg.NOTCH_RADIUS + ' ' +
          '0 0 1 ' + Blockly.BlockSvg.NOTCH_RADIUS/2 + ',' + -Blockly.BlockSvg.NOTCH_RADIUS + ' ' +
  'l ' + (Blockly.BlockSvg.NOTCH_BASE_HEIGHT/4 - Blockly.BlockSvg.NOTCH_RADIUS) + ',' + 
         -1*(Blockly.BlockSvg.NOTCH_BASE_HEIGHT/4 - Blockly.BlockSvg.NOTCH_RADIUS) + ' ' +
  'a ' + Blockly.BlockSvg.NOTCH_RADIUS + ',' + -Blockly.BlockSvg.NOTCH_RADIUS + ' ' +
          '0 0 0 ' + Blockly.BlockSvg.NOTCH_RADIUS/2 + ',' + -Blockly.BlockSvg.NOTCH_RADIUS + ' ' +
  'v ' + -1*(Blockly.BlockSvg.NOTCH_BASE_HEIGHT/2 - Blockly.BlockSvg.NOTCH_RADIUS) + ' ' +
  'a ' + Blockly.BlockSvg.NOTCH_RADIUS + ',' + -Blockly.BlockSvg.NOTCH_RADIUS + ' ' +
          '0 0 0 ' + -Blockly.BlockSvg.NOTCH_RADIUS/2 + ',' + -Blockly.BlockSvg.NOTCH_RADIUS +
  'l ' + (-Blockly.BlockSvg.NOTCH_BASE_HEIGHT/4 + Blockly.BlockSvg.NOTCH_RADIUS) + ',' + 
         (-Blockly.BlockSvg.NOTCH_BASE_HEIGHT/4 + Blockly.BlockSvg.NOTCH_RADIUS) + ' ' +
  'a ' + Blockly.BlockSvg.NOTCH_RADIUS + ',' + -Blockly.BlockSvg.NOTCH_RADIUS + ' ' +
        '0 0 1 ' + -Blockly.BlockSvg.NOTCH_RADIUS/2 + ',' + -Blockly.BlockSvg.NOTCH_RADIUS;
/**
 * SVG start point for drawing the top-left corner.
 * @const
 */
Blockly.BlockSvg.TOP_LEFT_CORNER_START =
    'm ' + Blockly.BlockSvg.CORNER_RADIUS + ',0';
/**
 * SVG path for drawing the rounded top-left corner.
 * @const
 */
Blockly.BlockSvg.TOP_LEFT_CORNER =
    'A ' + Blockly.BlockSvg.CORNER_RADIUS + ',' +
    Blockly.BlockSvg.CORNER_RADIUS + ' 0 0,0 ' +
    '0,' + Blockly.BlockSvg.CORNER_RADIUS;
/**
 * SVG start point for drawing the top-left corner.
 * @const
 */
Blockly.BlockSvg.HAT_TOP_LEFT_CORNER_START =
    'm ' + Blockly.BlockSvg.HAT_CORNER_RADIUS + ',0';
/**
 * SVG path for drawing the rounded top-left corner.
 * @const
 */
Blockly.BlockSvg.HAT_TOP_LEFT_CORNER =
    'A ' + Blockly.BlockSvg.HAT_CORNER_RADIUS + ',' +
    Blockly.BlockSvg.HAT_CORNER_RADIUS + ' 0 0,0 ' +
    '0,' + Blockly.BlockSvg.HAT_CORNER_RADIUS;
/**
 * SVG path for drawing the top-left corner of a statement input.
 * Includes the top notch, a horizontal space, and the rounded inside corner.
 * @const
 */
Blockly.BlockSvg.INNER_TOP_LEFT_CORNER =
<<<<<<< HEAD
    Blockly.BlockSvg.NOTCH_PATH_UP + ' h -' +
    (Blockly.BlockSvg.NOTCH_HEIGHT - 15 - Blockly.BlockSvg.CORNER_RADIUS) +
    ' h -0.5 a ' + Blockly.BlockSvg.CORNER_RADIUS + ',' +
=======
    Blockly.BlockSvg.NOTCH_PATH_RIGHT + ' h -' +
    (Blockly.BlockSvg.NOTCH_WIDTH - 15 - Blockly.BlockSvg.CORNER_RADIUS) +
    ' a ' + Blockly.BlockSvg.CORNER_RADIUS + ',' +
>>>>>>> d404fa8c
    Blockly.BlockSvg.CORNER_RADIUS + ' 0 0,0 -' +
    Blockly.BlockSvg.CORNER_RADIUS + ',' +
    Blockly.BlockSvg.CORNER_RADIUS;
/**
 * SVG path for drawing the bottom-left corner of a statement input.
 * Includes the rounded inside corner.
 * @const
 */
Blockly.BlockSvg.INNER_BOTTOM_LEFT_CORNER =
    'a ' + Blockly.BlockSvg.CORNER_RADIUS + ',' +
    Blockly.BlockSvg.CORNER_RADIUS + ' 0 0,0 ' +
    Blockly.BlockSvg.CORNER_RADIUS + ',' +
    Blockly.BlockSvg.CORNER_RADIUS;

/**
 * Dispose of this block.
 * @param {boolean} healStack If true, then try to heal any gap by connecting
 *     the next statement with the previous statement.  Otherwise, dispose of
 *     all children of this block.
 * @param {boolean} animate If true, show a disposal animation and sound.
 */
Blockly.BlockSvg.prototype.dispose = function(healStack, animate) {
  Blockly.Field.startCache();
  // If this block is being dragged, unlink the mouse events.
  if (Blockly.selected == this) {
    Blockly.terminateDrag_();
  }
  // If this block has a context menu open, close it.
  if (Blockly.ContextMenu.currentBlock == this) {
    Blockly.ContextMenu.hide();
  }

  if (animate && this.rendered) {
    this.unplug(healStack);
    this.disposeUiEffect();
  }
  // Stop rerendering.
  this.rendered = false;

  Blockly.BlockSvg.superClass_.dispose.call(this, healStack);
  Blockly.Events.disable();
  var icons = this.getIcons();
  for (var i = 0; i < icons.length; i++) {
    icons[i].dispose();
  }
  Blockly.Events.enable();

  goog.dom.removeNode(this.svgGroup_);
  // Sever JavaScript to DOM connections.
  this.svgGroup_ = null;
  this.svgPath_ = null;
  Blockly.Field.stopCache();
};

/**
 * Play some UI effects (sound, animation) when disposing of a block.
 */
Blockly.BlockSvg.prototype.disposeUiEffect = function() {
  this.workspace.playAudio('delete');

  var xy = Blockly.getSvgXY_(/** @type {!Element} */ (this.svgGroup_),
                             this.workspace);
  // Deeply clone the current block.
  var clone = this.svgGroup_.cloneNode(true);
  clone.translateX_ = xy.x;
  clone.translateY_ = xy.y;
  clone.setAttribute('transform',
      'translate(' + clone.translateX_ + ',' + clone.translateY_ + ')');
  this.workspace.getParentSvg().appendChild(clone);
  clone.bBox_ = clone.getBBox();
  // Start the animation.
  Blockly.BlockSvg.disposeUiStep_(clone, this.RTL, new Date(),
      this.workspace.scale);
};

/**
 * Animate a cloned block and eventually dispose of it.
 * This is a class method, not an instace method since the original block has
 * been destroyed and is no longer accessible.
 * @param {!Element} clone SVG element to animate and dispose of.
 * @param {boolean} rtl True if RTL, false if LTR.
 * @param {!Date} start Date of animation's start.
 * @param {number} workspaceScale Scale of workspace.
 * @private
 */
Blockly.BlockSvg.disposeUiStep_ = function(clone, rtl, start, workspaceScale) {
  var ms = (new Date()) - start;
  var percent = ms / 150;
  if (percent > 1) {
    goog.dom.removeNode(clone);
  } else {
    var x = clone.translateX_ +
        (rtl ? -1 : 1) * clone.bBox_.width * workspaceScale / 2 * percent;
    var y = clone.translateY_ + clone.bBox_.height * workspaceScale * percent;
    var scale = (1 - percent) * workspaceScale;
    clone.setAttribute('transform', 'translate(' + x + ',' + y + ')' +
        ' scale(' + scale + ')');
    var closure = function() {
      Blockly.BlockSvg.disposeUiStep_(clone, rtl, start, workspaceScale);
    };
    setTimeout(closure, 10);
  }
};

/**
 * Play some UI effects (sound, ripple) after a connection has been established.
 */
Blockly.BlockSvg.prototype.connectionUiEffect = function() {
  this.workspace.playAudio('click');
  if (this.workspace.scale < 1) {
    return;  // Too small to care about visual effects.
  }
  // Determine the absolute coordinates of the inferior block.
  var xy = Blockly.getSvgXY_(/** @type {!Element} */ (this.svgGroup_),
                             this.workspace);
  // Offset the coordinates based on the two connection types, fix scale.
  xy.x += 8 * this.workspace.scale;
  xy.y += this.height - (Blockly.BlockSvg.CORNER_RADIUS * 2 + Blockly.BlockSvg.NOTCH_HEIGHT / 2) - 8 * this.workspace.scale;

  var ripple = Blockly.createSvgElement('circle',
      {'cx': xy.x, 'cy': xy.y, 'r': 0, 'fill': 'none',
       'stroke': '#EEE', 'stroke-width': 8},
      this.workspace.getParentSvg());

  // Start the animation.
  Blockly.BlockSvg.connectionUiStep_(ripple, new Date(), this.workspace.scale);
};

/**
 * Expand a ripple around a connection.
 * @param {!Element} ripple Element to animate.
 * @param {!Date} start Date of animation's start.
 * @param {number} workspaceScale Scale of workspace.
 * @private
 */
Blockly.BlockSvg.connectionUiStep_ = function(ripple, start, workspaceScale) {
  var ms = (new Date()) - start;
  var percent = ms / 150;
  if (percent > 1) {
    goog.dom.removeNode(ripple);
  } else {
    ripple.setAttribute('r', percent * 25 * workspaceScale);
    ripple.style.opacity = 0.8 - percent;
    var closure = function() {
      Blockly.BlockSvg.connectionUiStep_(ripple, start, workspaceScale);
    };
    Blockly.BlockSvg.disconnectUiStop_.pid_ = setTimeout(closure, 10);
  }
};

/**
 * Play some UI effects (sound, animation) when disconnecting a block.
 */
Blockly.BlockSvg.prototype.disconnectUiEffect = function() {
  this.workspace.playAudio('disconnect');
  if (this.workspace.scale < 1) {
    return;  // Too small to care about visual effects.
  }
  // Horizontal distance for bottom of block to wiggle.
  var DISPLACEMENT = 10;
  // Scale magnitude of skew to height of block.
  var height = this.getHeightWidth().height;
  var magnitude = Math.atan(DISPLACEMENT / height) / Math.PI * 180;
  if (!this.RTL) {
    magnitude *= -1;
  }
  // Start the animation.
  Blockly.BlockSvg.disconnectUiStep_(this.svgGroup_, magnitude, new Date());
};

/**
 * Animate a brief wiggle of a disconnected block.
 * @param {!Element} group SVG element to animate.
 * @param {number} magnitude Maximum degrees skew (reversed for RTL).
 * @param {!Date} start Date of animation's start.
 * @private
 */
Blockly.BlockSvg.disconnectUiStep_ = function(group, magnitude, start) {
  var DURATION = 200;  // Milliseconds.
  var WIGGLES = 3;  // Half oscillations.

  var ms = (new Date()) - start;
  var percent = ms / DURATION;

  if (percent > 1) {
    group.skew_ = '';
  } else {
    var skew = Math.round(Math.sin(percent * Math.PI * WIGGLES) *
        (1 - percent) * magnitude);
    group.skew_ = 'skewX(' + skew + ')';
    var closure = function() {
      Blockly.BlockSvg.disconnectUiStep_(group, magnitude, start);
    };
    Blockly.BlockSvg.disconnectUiStop_.group = group;
    Blockly.BlockSvg.disconnectUiStop_.pid = setTimeout(closure, 10);
  }
  group.setAttribute('transform', group.translate_ + group.skew_);
};

/**
 * Stop the disconnect UI animation immediately.
 * @private
 */
Blockly.BlockSvg.disconnectUiStop_ = function() {
  if (Blockly.BlockSvg.disconnectUiStop_.group) {
    clearTimeout(Blockly.BlockSvg.disconnectUiStop_.pid);
    var group = Blockly.BlockSvg.disconnectUiStop_.group
    group.skew_ = '';
    group.setAttribute('transform', group.translate_);
    Blockly.BlockSvg.disconnectUiStop_.group = null;
  }
};

/**
 * PID of disconnect UI animation.  There can only be one at a time.
 * @type {number}
 */
Blockly.BlockSvg.disconnectUiStop_.pid = 0;

/**
 * SVG group of wobbling block.  There can only be one at a time.
 * @type {Element}
 */
Blockly.BlockSvg.disconnectUiStop_.group = null;

/**
 * Change the colour of a block.
 */
Blockly.BlockSvg.prototype.updateColour = function() {
  // Render block fill
  var hexColour = this.getColour();
  var rgb = goog.color.hexToRgb(hexColour);
  if (this.isShadow()) {
    rgb = goog.color.lighten(rgb, 0.6);
    hexColour = goog.color.rgbArrayToHex(rgb);
  }
  this.svgPath_.setAttribute('fill', hexColour);

  // Render block stroke
  var colorShift = goog.color.darken(rgb, 0.1);
  var strokeColor = goog.color.rgbArrayToHex(colorShift);
  this.svgPath_.setAttribute('stroke', strokeColor);

  // Bump every dropdown to change its colour.
  for (var x = 0, input; input = this.inputList[x]; x++) {
    for (var y = 0, field; field = input.fieldRow[y]; y++) {
      field.setText(null);
    }
  }
};

/**
 * Enable or disable a block.
 */
Blockly.BlockSvg.prototype.updateDisabled = function() {
  // not supported
};

/**
 * Returns the comment on this block (or '' if none).
 * @return {string} Block's comment.
 */
Blockly.BlockSvg.prototype.getCommentText = function() {
  if (this.comment) {
    var comment = this.comment.getText();
    // Trim off trailing whitespace.
    return comment.replace(/\s+$/, '').replace(/ +\n/g, '\n');
  }
  return '';
};

/**
 * Set this block's comment text.
 * @param {?string} text The text, or null to delete.
 */
Blockly.BlockSvg.prototype.setCommentText = function(text) {
  var changedState = false;
  if (goog.isString(text)) {
    if (!this.comment) {
      this.comment = new Blockly.Comment(this);
      changedState = true;
    }
    this.comment.setText(/** @type {string} */ (text));
  } else {
    if (this.comment) {
      this.comment.dispose();
      changedState = true;
    }
  }
  if (changedState && this.rendered) {
    this.render();
    // Adding or removing a comment icon will cause the block to change shape.
    this.bumpNeighbours_();
  }
};

/**
 * Set this block's warning text.
 * @param {?string} text The text, or null to delete.
 * @param {string=} opt_id An optional ID for the warning text to be able to
 *     maintain multiple warnings.
 */
Blockly.BlockSvg.prototype.setWarningText = function(text, opt_id) {
  if (!this.setWarningText.pid_) {
    // Create a database of warning PIDs.
    // Only runs once per block (and only those with warnings).
    this.setWarningText.pid_ = Object.create(null);
  }
  var id = opt_id || '';
  if (!id) {
    // Kill all previous pending processes, this edit supercedes them all.
    for (var n in this.setWarningText.pid_) {
      clearTimeout(this.setWarningText.pid_[n]);
      delete this.setWarningText.pid_[n];
    }
  } else if (this.setWarningText.pid_[id]) {
    // Only queue up the latest change.  Kill any earlier pending process.
    clearTimeout(this.setWarningText.pid_[id]);
    delete this.setWarningText.pid_[id];
  }
  if (Blockly.dragMode_ == 2) {
    // Don't change the warning text during a drag.
    // Wait until the drag finishes.
    var thisBlock = this;
    this.setWarningText.pid_[id] = setTimeout(function() {
      if (thisBlock.workspace) {  // Check block wasn't deleted.
        delete thisBlock.setWarningText.pid_[id];
        thisBlock.setWarningText(text, id);
      }
    }, 100);
    return;
  }
  if (this.isInFlyout) {
    text = null;
  }

  var changedState = false;
  if (goog.isString(text)) {
    if (!this.warning) {
      this.warning = new Blockly.Warning(this);
      changedState = true;
    }
    this.warning.setText(/** @type {string} */ (text), id);
  } else {
    // Dispose all warnings if no id is given.
    if (this.warning && !id) {
      this.warning.dispose();
      changedState = true;
    } else if (this.warning) {
      var oldText = this.warning.getText();
      this.warning.setText('', id);
      var newText = this.warning.getText();
      if (!newText) {
        this.warning.dispose();
      }
      changedState = oldText == newText;
    }
  }
  if (changedState && this.rendered) {
    this.render();
    // Adding or removing a warning icon will cause the block to change shape.
    this.bumpNeighbours_();
  }
};

/**
 * Give this block a mutator dialog.
 * @param {Blockly.Mutator} mutator A mutator dialog instance or null to remove.
 */
Blockly.BlockSvg.prototype.setMutator = function(mutator) {
  if (this.mutator && this.mutator !== mutator) {
    this.mutator.dispose();
  }
  if (mutator) {
    mutator.block_ = this;
    this.mutator = mutator;
    mutator.createIcon();
  }
};

/**
<<<<<<< HEAD
=======
 * Set whether the block is disabled or not.
 * @param {boolean} disabled True if disabled.
 */
Blockly.BlockSvg.prototype.setDisabled = function(disabled) {
  if (this.disabled != disabled) {
    Blockly.BlockSvg.superClass_.setDisabled.call(this, disabled);
    if (this.rendered) {
      this.updateDisabled();
    }
  }
};

/**
>>>>>>> d404fa8c
 * Select this block.  Highlight it visually.
 */
Blockly.BlockSvg.prototype.addSelect = function() {
  Blockly.addClass_(/** @type {!Element} */ (this.svgGroup_),
                    'blocklySelected');
  // Move the selected block to the top of the stack.
  this.svgGroup_.parentNode.appendChild(this.svgGroup_);
};

/**
 * Unselect this block.  Remove its highlighting.
 */
Blockly.BlockSvg.prototype.removeSelect = function() {
  Blockly.removeClass_(/** @type {!Element} */ (this.svgGroup_),
                       'blocklySelected');
};

/**
 * Adds the dragging class to this block.
 * Also disables the highlights/shadows to improve performance.
 */
Blockly.BlockSvg.prototype.addDragging = function() {
  Blockly.addClass_(/** @type {!Element} */ (this.svgGroup_),
                    'blocklyDragging');
};

/**
 * Removes the dragging class from this block.
 */
Blockly.BlockSvg.prototype.removeDragging = function() {
  Blockly.removeClass_(/** @type {!Element} */ (this.svgGroup_),
                       'blocklyDragging');
};

/**
 * Render the block.
 * Lays out and reflows a block based on its contents and settings.
 * @param {boolean=} opt_bubble If false, just render this block.
 *   If true, also render block's parent, grandparent, etc.  Defaults to true.
 */
Blockly.BlockSvg.prototype.render = function(opt_bubble) {
  Blockly.Field.startCache();
  this.rendered = true;

  var metrics = this.renderCompute_();
  this.height = metrics.height;
  this.width = metrics.width;
  this.renderDraw_(metrics);

  if (opt_bubble !== false) {
    // Render all blocks above this one (propagate a reflow).
    var parentBlock = this.getParent();
    if (parentBlock) {
      parentBlock.render(true);
    } else {
      // Top-most block.  Fire an event to allow scrollbars to resize.
      Blockly.fireUiEvent(window, 'resize');
    }
  }
  Blockly.Field.stopCache();
};

// /**
//  * Render a list of fields starting at the specified location.
//  * @param {!Array.<!Blockly.Field>} fieldList List of fields.
//  * @param {number} cursorX X-coordinate to start the fields.
//  * @param {number} cursorY Y-coordinate to start the fields.
//  * @return {number} X-coordinate of the end of the field row (plus a gap).
//  * @private
//  */
// Blockly.BlockSvg.prototype.renderFields_ =
//     function(fieldList, cursorX, cursorY) {
//
//   var root = metrics.icon.getSvgRoot();
//   root.setAttribute('transform',
//     'translate(' + Blockly.BlockSvg.SEP_SPACE_X + ',' + Blockly.BlockSvg.SEP_SPACE_Y + ')');
//
//   // cursorY += Blockly.BlockSvg.INLINE_PADDING_Y;
//   // if (this.RTL) {
//   //   cursorX = -cursorX;
//   // }
//   // for (var t = 0, field; field = fieldList[t]; t++) {
//   //   var root = field.getSvgRoot();
//   //   if (!root) {
//   //     continue;
//   //   }
//   //   if (this.RTL) {
//   //     cursorX -= field.renderSep + field.renderWidth;
//   //     root.setAttribute('transform',
//   //         'translate(' + cursorX + ',' + cursorY + ')');
//   //     if (field.renderWidth) {
//   //       cursorX -= Blockly.BlockSvg.SEP_SPACE_X;
//   //     }
//   //   } else {
//   //     root.setAttribute('transform',
//   //         'translate(' + (cursorX + field.renderSep) + ',' + cursorY + ')');
//   //     if (field.renderWidth) {
//   //       cursorX += field.renderSep + field.renderWidth +
//   //           Blockly.BlockSvg.SEP_SPACE_X;
//   //     }
//   //   }
//   // }
//   // return this.RTL ? -cursorX : cursorX;
// };

/**
 * Computes the height and widths for each row and field.
 * @param {number} iconWidth Offset of first row due to icons.
 * @return {!Array.<!Array.<!Object>>} 2D array of objects, each containing
 *     position information.
 * @private
 */
Blockly.BlockSvg.prototype.renderCompute_ = function() {
  var metrics = {
    statement: null,
    icon: null,
    width: 0,
    height: 0,
    bayHeight: 0,
    bayWidth: 0
  };

  // Does block have a statement?
  for (var i = 0, input; input = this.inputList[i]; i++) {
    if (input.type == Blockly.NEXT_STATEMENT) {
      metrics.statement = input;
      // Compute minimum input size.
      // @todo Why 3?
      metrics.bayHeight = Blockly.BlockSvg.NOTCH_HEIGHT + 16 +
        Blockly.BlockSvg.CORNER_RADIUS * 3;
      metrics.bayWidth = Blockly.BlockSvg.NOTCH_WIDTH * 2 +
      Blockly.BlockSvg.SEP_SPACE_X;
      // Expand input size if there is a connection.
      if (input.connection && input.connection.targetConnection) {
        var linkedBlock = input.connection.targetBlock();
        var bBox = linkedBlock.getHeightWidth();
        metrics.bayHeight = Math.max(metrics.bayHeight, bBox.height);
        metrics.bayWidth = Math.max(metrics.bayWidth, bBox.width);
      }
    }

    // Find icon
    for (var j = 0, field; field = input.fieldRow[j]; j++) {
      if (field instanceof Blockly.FieldImage) {
        metrics.icon = field;
      }
    }
  }

  var iconSize = (metrics.icon) ? metrics.icon.getSize() : new goog.math.Size(0,0);
  metrics.width = 
    Blockly.BlockSvg.SEP_SPACE_X * 2 + iconSize.width + metrics.bayWidth;
  if (metrics.statement) {
    metrics.width += 2 * Blockly.BlockSvg.CORNER_RADIUS + 8;
  }
  metrics.height = Math.max(
    Blockly.BlockSvg.SEP_SPACE_Y * 2 + iconSize.height,
    Blockly.BlockSvg.NOTCH_HEIGHT + 16 + Blockly.BlockSvg.CORNER_RADIUS * 2,
    metrics.bayHeight + Blockly.BlockSvg.SEP_SPACE_Y
  );
  return metrics;

  // var inputList = this.inputList;
  // var inputRows = [];
  // inputRows.rightEdge = iconWidth + Blockly.BlockSvg.SEP_SPACE_X * 2;
  // if (this.previousConnection || this.nextConnection) {
  //   inputRows.rightEdge = Math.max(inputRows.rightEdge,
  //       Blockly.BlockSvg.NOTCH_HEIGHT + Blockly.BlockSvg.SEP_SPACE_X);
  // }
  // var fieldValueWidth = 0;  // Width of longest external value field.
  // var fieldStatementWidth = 0;  // Width of longest statement field.
  // var hasValue = false;
  // var hasStatement = false;
  // var hasDummy = false;
  // var lastType = undefined;
  //
  // for (var i = 0, input; input = inputList[i]; i++) {
  //   if (!input.isVisible()) {
  //     continue;
  //   }
  //   var row;
  //   if (!lastType ||
  //       lastType == Blockly.NEXT_STATEMENT ||
  //       input.type == Blockly.NEXT_STATEMENT) {
  //     // Create new row.
  //     lastType = input.type;
  //     row = [];
  //     if (input.type != Blockly.NEXT_STATEMENT) {
  //       row.type = Blockly.BlockSvg.INLINE;
  //     } else {
  //       row.type = input.type;
  //     }
  //     row.height = 0;
  //     inputRows.push(row);
  //   } else {
  //     row = inputRows[inputRows.length - 1];
  //   }
  //   row.push(input);
  //
  //   // Compute minimum input size.
  //   input.renderHeight = Blockly.BlockSvg.MIN_BLOCK_Y;
  //   // The width is currently only needed for inline value inputs.
  //   if (input.type == Blockly.INPUT_VALUE) {
  //     input.renderWidth = Blockly.BlockSvg.TAB_WIDTH +
  //         Blockly.BlockSvg.SEP_SPACE_X * 1.25;
  //   } else {
  //     input.renderWidth = 0;
  //   }
  //   // Expand input size if there is a connection.
  //   if (input.connection && input.connection.targetConnection) {
  //     var linkedBlock = input.connection.targetBlock();
  //     var bBox = linkedBlock.getHeightWidth();
  //     input.renderHeight = Math.max(input.renderHeight, bBox.height);
  //     input.renderWidth = Math.max(input.renderWidth, bBox.width);
  //   }
  //   // Blocks have a one pixel shadow that should sometimes overhang.
  //   if (i == inputList.length - 1) {
  //     // Last value input should overhang.
  //     input.renderHeight--;
  //   } else if (input.type == Blockly.INPUT_VALUE &&
  //       inputList[i + 1] && inputList[i + 1].type == Blockly.NEXT_STATEMENT) {
  //     // Value input above statement input should overhang.
  //     input.renderHeight--;
  //   }
  //
  //   row.height = Math.max(row.height, input.renderHeight);
  //   input.fieldWidth = 0;
  //   if (inputRows.length == 1) {
  //     // The first row gets shifted to accommodate any icons.
  //     input.fieldWidth += this.RTL ? -iconWidth : iconWidth;
  //   }
  //   var previousFieldEditable = false;
  //   for (var j = 0, field; field = input.fieldRow[j]; j++) {
  //     if (j != 0) {
  //       input.fieldWidth += Blockly.BlockSvg.SEP_SPACE_X;
  //     }
  //     // Get the dimensions of the field.
  //     var fieldSize = field.getSize();
  //     field.renderWidth = fieldSize.width;
  //     field.renderSep = (previousFieldEditable && field.EDITABLE) ?
  //         Blockly.BlockSvg.SEP_SPACE_X : 0;
  //     input.fieldWidth += field.renderWidth + field.renderSep;
  //     row.height = Math.max(row.height, fieldSize.height);
  //     previousFieldEditable = field.EDITABLE;
  //   }
  //
  //   if (row.type != Blockly.BlockSvg.INLINE) {
  //     if (row.type == Blockly.NEXT_STATEMENT) {
  //       hasStatement = true;
  //       fieldStatementWidth = Math.max(fieldStatementWidth, input.fieldWidth);
  //     } else {
  //       if (row.type == Blockly.INPUT_VALUE) {
  //         hasValue = true;
  //       } else if (row.type == Blockly.DUMMY_INPUT) {
  //         hasDummy = true;
  //       }
  //       fieldValueWidth = Math.max(fieldValueWidth, input.fieldWidth);
  //     }
  //   }
  // }
  //
  // // Make inline rows a bit thicker in order to enclose the values.
  // for (var y = 0, row; row = inputRows[y]; y++) {
  //   row.thicker = false;
  //   if (row.type == Blockly.BlockSvg.INLINE) {
  //     for (var z = 0, input; input = row[z]; z++) {
  //       if (input.type == Blockly.INPUT_VALUE) {
  //         row.height += 2 * Blockly.BlockSvg.INLINE_PADDING_Y;
  //         row.thicker = true;
  //         break;
  //       }
  //     }
  //   }
  // }
  //
  // // Compute the statement edge.
  // // This is the width of a block where statements are nested.
  // inputRows.statementEdge = 2 * Blockly.BlockSvg.SEP_SPACE_X +
  //     fieldStatementWidth;
  // // Compute the preferred right edge.  Inline blocks may extend beyond.
  // // This is the width of the block where external inputs connect.
  // if (hasStatement) {
  //   inputRows.rightEdge = Math.max(inputRows.rightEdge,
  //       inputRows.statementEdge + Blockly.BlockSvg.NOTCH_HEIGHT);
  // }
  // if (hasValue) {
  //   inputRows.rightEdge = Math.max(inputRows.rightEdge, fieldValueWidth +
  //       Blockly.BlockSvg.SEP_SPACE_X * 2 + Blockly.BlockSvg.TAB_WIDTH);
  // } else if (hasDummy) {
  //   inputRows.rightEdge = Math.max(inputRows.rightEdge, fieldValueWidth +
  //       Blockly.BlockSvg.SEP_SPACE_X * 2);
  // }
  //
  // inputRows.hasValue = hasValue;
  // inputRows.hasStatement = hasStatement;
  // inputRows.hasDummy = hasDummy;
  // return inputRows;
};


/**
 * Draw the path of the block.
 * Move the fields to the correct locations.
 * @param {number} iconWidth Offset of first row due to icons.
 * @param {!Array.<!Array.<!Object>>} inputRows 2D array of objects, each
 *     containing position information.
 * @private
 */
Blockly.BlockSvg.prototype.renderDraw_ = function(metrics) {
  // Fetch the block's coordinates on the surface for use in anchoring
  // the connections.
  var connectionsXY = this.getRelativeToSurfaceXY();

  // Assemble the block's path.
  var steps = [];

  this.renderDrawLeft_(steps, connectionsXY, metrics);
  this.renderDrawBottom_(steps, connectionsXY, metrics);
  this.renderDrawRight_(steps, connectionsXY, metrics);
  this.renderDrawTop_(steps, connectionsXY, metrics);

  var pathString = steps.join(' ');
  this.svgPath_.setAttribute('d', pathString);

  if (this.RTL) {
    // Mirror the block's path.
    // This is awesome.
    this.svgPath_.setAttribute('transform', 'scale(-1 1)');
  }

  // Position icon
  if (metrics.icon) {
    var icon = metrics.icon.getSvgRoot();
    var iconSize = metrics.icon.getSize();
    icon.setAttribute('transform',
      'translate(' + (metrics.width - iconSize.width - Blockly.BlockSvg.SEP_SPACE_X / 2) + ',' + 
      (metrics.height - iconSize.height - Blockly.BlockSvg.SEP_SPACE_Y) + ')');
    // @todo RTL
  }
};

/**
 * Render the left edge of the block.
 * @param {!Array.<string>} steps Path of block outline.
 * @param {!Object} connectionsXY Location of block.
 * @param {number} rightEdge Minimum width of block.
 * @private
 */
Blockly.BlockSvg.prototype.renderDrawLeft_ =
    function(steps, connectionsXY, metrics) {

  // Top edge.
  if (this.previousConnection) {
    // Position the cursor at the top-left starting point.
    steps.push(Blockly.BlockSvg.TOP_LEFT_CORNER_START);
    // Top-left rounded corner.
    steps.push(Blockly.BlockSvg.TOP_LEFT_CORNER);
    var cursorY = metrics.height - Blockly.BlockSvg.CORNER_RADIUS - 8 - Blockly.BlockSvg.NOTCH_HEIGHT;
    steps.push('V', cursorY);
    steps.push(Blockly.BlockSvg.NOTCH_PATH_DOWN);
    // Create previous block connection.
    var connectionX = connectionsXY.x;
    var connectionY = connectionsXY.y + metrics.height - Blockly.BlockSvg.CORNER_RADIUS * 2;
    this.previousConnection.moveTo(connectionX, connectionY);
    // This connection will be tightened when the parent renders.
    steps.push('V', metrics.height - Blockly.BlockSvg.CORNER_RADIUS);
  } else {
    // Position the cursor at the top-left starting point.
    steps.push(Blockly.BlockSvg.HAT_TOP_LEFT_CORNER_START);
    // Top-left rounded corner.
    steps.push(Blockly.BlockSvg.HAT_TOP_LEFT_CORNER);
    steps.push('V', metrics.height - Blockly.BlockSvg.HAT_CORNER_RADIUS);    
  }
};

/**
 * Render the bottom edge of the block.
 * @param {!Array.<string>} steps Path of block outline.
 * @param {!Object} connectionsXY Location of block.
 * @param {!Array.<!Array.<!Object>>} inputRows 2D array of objects, each
 *     containing position information.
 * @param {number} iconWidth Offset of first row due to icons.
 * @return {number} Height of block.
 * @private
 */
Blockly.BlockSvg.prototype.renderDrawBottom_ = function(steps,
    connectionsXY, metrics) {

  if (this.previousConnection) {
    steps.push('a', Blockly.BlockSvg.CORNER_RADIUS + ',' +
               Blockly.BlockSvg.CORNER_RADIUS + ' 0 0,0 ' +
               Blockly.BlockSvg.CORNER_RADIUS + ',' +
               Blockly.BlockSvg.CORNER_RADIUS);
  } else {
    steps.push('a', Blockly.BlockSvg.HAT_CORNER_RADIUS + ',' +
               Blockly.BlockSvg.HAT_CORNER_RADIUS + ' 0 0,0 ' +
               Blockly.BlockSvg.HAT_CORNER_RADIUS + ',' +
               Blockly.BlockSvg.HAT_CORNER_RADIUS);
  }

  // Has statement
  if (metrics.statement) {
    steps.push('h', 8);
    steps.push('a', Blockly.BlockSvg.CORNER_RADIUS + ',' +
               Blockly.BlockSvg.CORNER_RADIUS + ' 0 0,0 ' +
               Blockly.BlockSvg.CORNER_RADIUS + ',-' +
               Blockly.BlockSvg.CORNER_RADIUS);
    steps.push('v', -8);
    steps.push(Blockly.BlockSvg.NOTCH_PATH_UP);
    // @todo Why 3?
    steps.push('v', -metrics.bayHeight + (Blockly.BlockSvg.CORNER_RADIUS * 3) + Blockly.BlockSvg.NOTCH_HEIGHT + 8);
    steps.push('a', Blockly.BlockSvg.CORNER_RADIUS + ',' +
               Blockly.BlockSvg.CORNER_RADIUS + ' 0 0,1 ' +
               Blockly.BlockSvg.CORNER_RADIUS + ',-' +
               Blockly.BlockSvg.CORNER_RADIUS);
    steps.push('h', metrics.bayWidth - (Blockly.BlockSvg.CORNER_RADIUS * 2));
    steps.push('a', Blockly.BlockSvg.CORNER_RADIUS + ',' +
               Blockly.BlockSvg.CORNER_RADIUS + ' 0 0,1 ' +
               Blockly.BlockSvg.CORNER_RADIUS + ',' +
               Blockly.BlockSvg.CORNER_RADIUS);
    steps.push('v', metrics.bayHeight - (Blockly.BlockSvg.CORNER_RADIUS * 3) - Blockly.BlockSvg.NOTCH_HEIGHT - 8);
    steps.push(Blockly.BlockSvg.NOTCH_PATH_DOWN);
    steps.push('v', 8);
    steps.push('a', Blockly.BlockSvg.CORNER_RADIUS + ',' +
               Blockly.BlockSvg.CORNER_RADIUS + ' 0 0,0 ' +
               Blockly.BlockSvg.CORNER_RADIUS + ',' +
               Blockly.BlockSvg.CORNER_RADIUS);

    // Create statement connection.
    // @todo RTL
    // var connectionX = connectionsXY.x + (this.RTL ? -cursorX : cursorX + 1);
    var connectionX = connectionsXY.x + Blockly.BlockSvg.CORNER_RADIUS * 2 + 8;
    var connectionY = connectionsXY.y + metrics.height - Blockly.BlockSvg.CORNER_RADIUS * 2;
    metrics.statement.connection.moveTo(connectionX, connectionY);
    if (metrics.statement.connection.targetConnection) {
      metrics.statement.connection.tighten_();
    }

    // // Nested statement.
    // var input = row[0];
    // if (y == 0) {
    //   // If the first input is a statement stack, add a small row on top.
    //   steps.push('v', Blockly.BlockSvg.SEP_SPACE_Y);
    //   cursorY += Blockly.BlockSvg.SEP_SPACE_Y;
    // }
    // var fieldX = cursorX;
    // var fieldY = cursorY;
    // if (input.align != Blockly.ALIGN_LEFT) {
    //   var fieldRightX = inputRows.statementEdge - input.fieldWidth -
    //       2 * Blockly.BlockSvg.SEP_SPACE_X;
    //   if (input.align == Blockly.ALIGN_RIGHT) {
    //     fieldX += fieldRightX;
    //   } else if (input.align == Blockly.ALIGN_CENTRE) {
    //     fieldX += fieldRightX / 2;
    //   }
    // }
    // this.renderFields_(input.fieldRow, fieldX, fieldY);
    // cursorX = inputRows.statementEdge + Blockly.BlockSvg.NOTCH_HEIGHT;
    // steps.push('H', cursorX);
    // steps.push(Blockly.BlockSvg.INNER_TOP_LEFT_CORNER);
    // steps.push('v', row.height - 2 * Blockly.BlockSvg.CORNER_RADIUS);
    // steps.push(Blockly.BlockSvg.INNER_BOTTOM_LEFT_CORNER);
    // steps.push('H', inputRows.rightEdge);
    //
    // // Create statement connection.
    // connectionX = connectionsXY.x + (this.RTL ? -cursorX : cursorX + 1);
    // connectionY = connectionsXY.y + cursorY + 1;
    // input.connection.moveTo(connectionX, connectionY);
    // if (input.connection.targetConnection) {
    //   input.connection.tighten_();
    //   this.width = Math.max(this.width, inputRows.statementEdge +
    //       input.connection.targetBlock().getHeightWidth().width);
    // }
    // if (y == inputRows.length - 1 ||
    //     inputRows[y + 1].type == Blockly.NEXT_STATEMENT) {
    //   // If the final input is a statement stack, add a small row underneath.
    //   // Consecutive statement stacks are also separated by a small divider.
    //   steps.push('v', Blockly.BlockSvg.SEP_SPACE_Y);
    //   cursorY += Blockly.BlockSvg.SEP_SPACE_Y;
    // }
  }

  if (this.nextConnection) {
    steps.push('H', metrics.width - Blockly.BlockSvg.CORNER_RADIUS);
  } else {
    steps.push('H', metrics.width - Blockly.BlockSvg.HAT_CORNER_RADIUS);
  }
};

/**
 * Render the right edge of the block.
 * @param {!Array.<string>} steps Path of block outline.
 * @param {!Object} connectionsXY Location of block.
 * @param {number} cursorY Height of block.
 * @private
 */
Blockly.BlockSvg.prototype.renderDrawRight_ =
    function(steps, connectionsXY, metrics) {
  if (this.nextConnection) {
    steps.push('a', Blockly.BlockSvg.CORNER_RADIUS + ',' +
               Blockly.BlockSvg.CORNER_RADIUS + ' 0 0,0 ' +
               Blockly.BlockSvg.CORNER_RADIUS + ',-' +
               Blockly.BlockSvg.CORNER_RADIUS);
  } else {
    steps.push('a', Blockly.BlockSvg.HAT_CORNER_RADIUS + ',' +
               Blockly.BlockSvg.HAT_CORNER_RADIUS + ' 0 0,0 ' +
               Blockly.BlockSvg.HAT_CORNER_RADIUS + ',-' +
               Blockly.BlockSvg.HAT_CORNER_RADIUS);    
  }
  steps.push('v', -8);

  if (this.nextConnection) {
    steps.push(Blockly.BlockSvg.NOTCH_PATH_UP);

    // Create next block connection.
    var connectionX;
    if (this.RTL) {
      connectionX = connectionsXY.x + metrics.width;
    } else {
      connectionX = connectionsXY.x + metrics.width;
    }
    var connectionY = connectionsXY.y + metrics.height - Blockly.BlockSvg.CORNER_RADIUS * 2;
    this.nextConnection.moveTo(connectionX, connectionY);
    if (this.nextConnection.targetConnection) {
      this.nextConnection.tighten_();
    }
    this.height += 4;  // Height of tab.
    steps.push('V', Blockly.BlockSvg.CORNER_RADIUS);
  } else {
    steps.push('V', Blockly.BlockSvg.HAT_CORNER_RADIUS);
  }
};

/**
 * Render the top edge of the block.
 * @param {!Array.<string>} steps Path of block outline.
 * @param {!Object} connectionsXY Location of block.
 * @param {number} cursorY Height of block.
 * @private
 */
Blockly.BlockSvg.prototype.renderDrawTop_ =
    function(steps, connectionsXY, metrics) {
  if (this.nextConnection) {
    steps.push('a', Blockly.BlockSvg.CORNER_RADIUS + ',' +
               Blockly.BlockSvg.CORNER_RADIUS + ' 0 0,0 -' +
               Blockly.BlockSvg.CORNER_RADIUS + ',-' +
               Blockly.BlockSvg.CORNER_RADIUS);
  } else {
    steps.push('a', Blockly.BlockSvg.HAT_CORNER_RADIUS + ',' +
               Blockly.BlockSvg.HAT_CORNER_RADIUS + ' 0 0,0 -' +
               Blockly.BlockSvg.HAT_CORNER_RADIUS + ',-' +
               Blockly.BlockSvg.HAT_CORNER_RADIUS);
  }
  steps.push('z');
};<|MERGE_RESOLUTION|>--- conflicted
+++ resolved
@@ -342,53 +342,6 @@
 };
 
 /**
-<<<<<<< HEAD
-=======
- * Set whether the block is collapsed or not.
- * @param {boolean} collapsed True if collapsed.
- */
-Blockly.BlockSvg.prototype.setCollapsed = function(collapsed) {
-  if (this.collapsed_ == collapsed) {
-    return;
-  }
-  var renderList = [];
-  // Show/hide the inputs.
-  for (var i = 0, input; input = this.inputList[i]; i++) {
-    renderList.push.apply(renderList, input.setVisible(!collapsed));
-  }
-
-  var COLLAPSED_INPUT_NAME = '_TEMP_COLLAPSED_INPUT';
-  if (collapsed) {
-    var icons = this.getIcons();
-    for (var i = 0; i < icons.length; i++) {
-      icons[i].setVisible(false);
-    }
-    var text = this.toString(Blockly.COLLAPSE_CHARS);
-    this.appendDummyInput(COLLAPSED_INPUT_NAME).appendField(text).init();
-  } else {
-    this.removeInput(COLLAPSED_INPUT_NAME);
-    // Clear any warnings inherited from enclosed blocks.
-    this.setWarningText(null);
-  }
-  Blockly.BlockSvg.superClass_.setCollapsed.call(this, collapsed);
-
-  if (!renderList.length) {
-    // No child blocks, just render this block.
-    renderList[0] = this;
-  }
-  if (this.rendered) {
-    for (var i = 0, block; block = renderList[i]; i++) {
-      block.render();
-    }
-    // Don't bump neighbours.
-    // Although bumping neighbours would make sense, users often collapse
-    // all their functions and store them next to each other.  Expanding and
-    // bumping causes all their definitions to go out of alignment.
-  }
-};
-
-/**
->>>>>>> d404fa8c
  * Open the next (or previous) FieldTextInput.
  * @param {Blockly.Field|Blockly.Block} start Current location.
  * @param {boolean} forward If true go forward, otherwise backward.
@@ -936,15 +889,9 @@
  * @const
  */
 Blockly.BlockSvg.INNER_TOP_LEFT_CORNER =
-<<<<<<< HEAD
     Blockly.BlockSvg.NOTCH_PATH_UP + ' h -' +
     (Blockly.BlockSvg.NOTCH_HEIGHT - 15 - Blockly.BlockSvg.CORNER_RADIUS) +
     ' h -0.5 a ' + Blockly.BlockSvg.CORNER_RADIUS + ',' +
-=======
-    Blockly.BlockSvg.NOTCH_PATH_RIGHT + ' h -' +
-    (Blockly.BlockSvg.NOTCH_WIDTH - 15 - Blockly.BlockSvg.CORNER_RADIUS) +
-    ' a ' + Blockly.BlockSvg.CORNER_RADIUS + ',' +
->>>>>>> d404fa8c
     Blockly.BlockSvg.CORNER_RADIUS + ' 0 0,0 -' +
     Blockly.BlockSvg.CORNER_RADIUS + ',' +
     Blockly.BlockSvg.CORNER_RADIUS;
@@ -1326,22 +1273,6 @@
 };
 
 /**
-<<<<<<< HEAD
-=======
- * Set whether the block is disabled or not.
- * @param {boolean} disabled True if disabled.
- */
-Blockly.BlockSvg.prototype.setDisabled = function(disabled) {
-  if (this.disabled != disabled) {
-    Blockly.BlockSvg.superClass_.setDisabled.call(this, disabled);
-    if (this.rendered) {
-      this.updateDisabled();
-    }
-  }
-};
-
-/**
->>>>>>> d404fa8c
  * Select this block.  Highlight it visually.
  */
 Blockly.BlockSvg.prototype.addSelect = function() {
