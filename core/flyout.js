/**
 * @license
 * Visual Blocks Editor
 *
 * Copyright 2011 Google Inc.
 * https://developers.google.com/blockly/
 *
 * Licensed under the Apache License, Version 2.0 (the "License");
 * you may not use this file except in compliance with the License.
 * You may obtain a copy of the License at
 *
 *   http://www.apache.org/licenses/LICENSE-2.0
 *
 * Unless required by applicable law or agreed to in writing, software
 * distributed under the License is distributed on an "AS IS" BASIS,
 * WITHOUT WARRANTIES OR CONDITIONS OF ANY KIND, either express or implied.
 * See the License for the specific language governing permissions and
 * limitations under the License.
 */

/**
 * @fileoverview Flyout tray containing blocks which may be created.
 * @author fraser@google.com (Neil Fraser)
 */
'use strict';

goog.provide('Blockly.Flyout');

goog.require('Blockly.Block');
goog.require('Blockly.Comment');
goog.require('Blockly.Events');
goog.require('Blockly.WorkspaceSvg');
goog.require('goog.dom');
goog.require('goog.events');
goog.require('goog.math.Rect');
goog.require('goog.userAgent');


/**
 * Class for a flyout.
 * @param {!Object} workspaceOptions Dictionary of options for the workspace.
 * @constructor
 */
Blockly.Flyout = function(workspaceOptions) {
  workspaceOptions.getMetrics = this.getMetrics_.bind(this);
  workspaceOptions.setMetrics = this.setMetrics_.bind(this);

  /**
   * Is RTL vs LTR.
   * @type {boolean}
   */
  this.RTL = !!workspaceOptions.RTL;

  /**
   * Flyout should be laid out horizontally vs vertically.
   * @type {boolean}
   */
  this.horizontalLayout_ = workspaceOptions.horizontalLayout;

  /**
   * Position of the toolbox and flyout relative to the workspace.
   * @type {number}
   */
  this.toolboxPosition_ = workspaceOptions.toolboxPosition;

  /**
   * @type {!Blockly.Workspace}
   * @private
   */
  this.workspace_ = new Blockly.WorkspaceSvg(workspaceOptions);
  this.workspace_.isFlyout = true;

  /**
   * Opaque data that can be passed to Blockly.unbindEvent_.
   * @type {!Array.<!Array>}
   * @private
   */
  this.eventWrappers_ = [];

  /**
   * List of background buttons that lurk behind each block to catch clicks
   * landing in the blocks' lakes and bays.
   * @type {!Array.<!Element>}
   * @private
   */
  this.buttons_ = [];

  /**
   * List of event listeners.
   * @type {!Array.<!Array>}
   * @private
   */
  this.listeners_ = [];

  /**
   * List of blocks that should always be disabled.
   * @type {!Array.<!Blockly.Block>}
   * @private
   */
  this.permanentlyDisabled_ = [];
};

/**
 * Does the flyout automatically close when a block is created?
 * @type {boolean}
 */
Blockly.Flyout.prototype.autoClose = true;

/**
 * Corner radius of the flyout background.
 * @type {number}
 * @const
 */
Blockly.Flyout.prototype.CORNER_RADIUS = 0;

/**
 * Margin of blocks in the flyout.
 * @type {number}
 * @const
 */
Blockly.Flyout.prototype.BLOCK_MARGIN = 8;

/**
 * Top/bottom padding between scrollbar and edge of flyout background.
 * @type {number}
 * @const
 */
Blockly.Flyout.prototype.SCROLLBAR_PADDING = 2;

/**
 * Width of flyout.
 * @type {number}
 * @private
 */
Blockly.Flyout.prototype.width_ = 0;

/**
 * Height of flyout.
 * @type {number}
 * @private
 */
Blockly.Flyout.prototype.height_ = 0;

/**
 * Width of flyout contents.
 * @type {number}
 * @private
 */
Blockly.Flyout.prototype.contentWidth_ = 0;

/**
 * Height of flyout contents.
 * @type {number}
 * @private
 */
Blockly.Flyout.prototype.contentHeight_ = 0;

/**
 * Vertical offset of flyout.
 * @type {number}
 * @private
 */
Blockly.Flyout.prototype.verticalOffset_ = 0;

/**
 * Range of a drag angle from a fixed flyout considered "dragging toward workspace."
 * Drags that are within the bounds of this many degrees from the orthogonal
 * line to the flyout edge are considered to be "drags toward the workspace."
 * Example:
 * Flyout                                                  Edge   Workspace
 * [block] /  <-within this angle, drags "toward workspace" |
 * [block] ---- orthogonal to flyout boundary ----          |
 * [block] \                                                |
 * The angle is given in degrees from the orthogonal.
 * @type {number}
 * @private
*/
Blockly.Flyout.prototype.dragAngleRange_ = 70;

/**
 * Is the flyout dragging (scrolling)?
 * 0 - DRAG_NONE - no drag is ongoing or state is undetermined
 * 1 - DRAG_STICKY - still within the sticky drag radius
 * 2 - DRAG_FREE - in scroll mode (never create a new block)
 * @private
 */
Blockly.Flyout.prototype.dragMode_ = Blockly.DRAG_NONE;


/**
 * Creates the flyout's DOM.  Only needs to be called once.
 * @return {!Element} The flyout's SVG group.
 */
Blockly.Flyout.prototype.createDom = function() {
  /*
  <g>
    <path class="blocklyFlyoutBackground"/>
    <g class="blocklyFlyout"></g>
  </g>
  */
  this.svgGroup_ = Blockly.createSvgElement('g',
      {'class': 'blocklyFlyout'}, null);
  this.svgBackground_ = Blockly.createSvgElement('path',
      {'class': 'blocklyFlyoutBackground'}, this.svgGroup_);
  this.svgGroup_.appendChild(this.workspace_.createDom());
  return this.svgGroup_;
};

/**
 * Initializes the flyout.
 * @param {!Blockly.Workspace} targetWorkspace The workspace in which to create
 *     new blocks.
 */
Blockly.Flyout.prototype.init = function(targetWorkspace) {
  this.targetWorkspace_ = targetWorkspace;
  this.workspace_.targetWorkspace = targetWorkspace;
  // Add scrollbar.
  this.scrollbar_ = new Blockly.Scrollbar(this.workspace_, this.horizontalLayout_, false);

  this.hide();

  Array.prototype.push.apply(this.eventWrappers_,
      Blockly.bindEvent_(this.svgGroup_, 'wheel', this, this.wheel_));
  if (!this.autoClose) {
    this.filterWrapper_ = this.filterForCapacity_.bind(this);
    this.targetWorkspace_.addChangeListener(this.filterWrapper_);
  }
  // Dragging the flyout up and down (or left and right).
  Array.prototype.push.apply(this.eventWrappers_,
      Blockly.bindEvent_(this.svgGroup_, 'mousedown', this, this.onMouseDown_));
};

/**
 * Dispose of this flyout.
 * Unlink from all DOM elements to prevent memory leaks.
 */
Blockly.Flyout.prototype.dispose = function() {
  this.hide();
  Blockly.unbindEvent_(this.eventWrappers_);
  if (this.filterWrapper_) {
    this.targetWorkspace_.removeChangeListener(this.filterWrapper_);
    this.filterWrapper_ = null;
  }
  if (this.scrollbar_) {
    this.scrollbar_.dispose();
    this.scrollbar_ = null;
  }
  if (this.workspace_) {
    this.workspace_.targetWorkspace = null;
    this.workspace_.dispose();
    this.workspace_ = null;
  }
  if (this.svgGroup_) {
    goog.dom.removeNode(this.svgGroup_);
    this.svgGroup_ = null;
  }
  this.svgBackground_ = null;
  this.targetWorkspace_ = null;
};

/**
 * Return an object with all the metrics required to size scrollbars for the
 * flyout.  The following properties are computed:
 * .viewHeight: Height of the visible rectangle,
 * .viewWidth: Width of the visible rectangle,
 * .contentHeight: Height of the contents,
 * .contentWidth: Width of the contents,
 * .viewTop: Offset of top edge of visible rectangle from parent,
 * .contentTop: Offset of the top-most content from the y=0 coordinate,
 * .absoluteTop: Top-edge of view.
 * .viewLeft: Offset of the left edge of visible rectangle from parent,
 * .contentLeft: Offset of the left-most content from the x=0 coordinate,
 * .absoluteLeft: Left-edge of view.
 * @return {Object} Contains size and position metrics of the flyout.
 * @private
 */
Blockly.Flyout.prototype.getMetrics_ = function() {
  if (!this.isVisible()) {
    // Flyout is hidden.
    return null;
  }

  try {
    var optionBox = this.workspace_.getCanvas().getBBox();
  } catch (e) {
    // Firefox has trouble with hidden elements (Bug 528969).
    var optionBox = {height: 0, y: 0};
  }

  var absoluteTop = this.verticalOffset_ + this.SCROLLBAR_PADDING
  if (this.horizontalLayout_) {
    if (this.toolboxPosition_ == Blockly.TOOLBOX_AT_BOTTOM) {
      absoluteTop = 0;
    }
    var viewHeight = this.height_;
    var viewWidth = this.width_ - 2 * this.SCROLLBAR_PADDING;
  } else {
    var viewHeight = this.height_ - 2 * this.SCROLLBAR_PADDING;
    var viewWidth = this.width_;
  }

  var metrics = {
    viewHeight: viewHeight,
    viewWidth: viewWidth,
    contentHeight: this.contentHeight_ * this.workspace_.scale,
    contentWidth: this.contentWidth_ * this.workspace_.scale,
    viewTop: -this.workspace_.scrollY,
    viewLeft: -this.workspace_.scrollX,
    contentTop: optionBox.y,
    contentLeft: 0,
    absoluteTop: absoluteTop,
    absoluteLeft: this.SCROLLBAR_PADDING
  };
  return metrics;
};

/**
 * Sets the translation of the flyout to match the scrollbars.
 * @param {!Object} xyRatio Contains a y property which is a float
 *     between 0 and 1 specifying the degree of scrolling and a
 *     similar x property.
 * @private
 */
Blockly.Flyout.prototype.setMetrics_ = function(xyRatio) {
  var metrics = this.getMetrics_();
  // This is a fix to an apparent race condition.
  if (!metrics) {
    return;
  }
  if (!this.horizontalLayout_ && goog.isNumber(xyRatio.y)) {
    this.workspace_.scrollY =
        -metrics.contentHeight * xyRatio.y - metrics.contentTop;
  } else if (this.horizontalLayout_ && goog.isNumber(xyRatio.x)) {
    if (this.RTL) {
      this.workspace_.scrollX =
          -metrics.contentWidth * xyRatio.x + metrics.contentLeft;
    } else {
      this.workspace_.scrollX =
          -metrics.contentWidth * xyRatio.x - metrics.contentLeft;
    }
  }
  var translateX = this.horizontalLayout_ && this.RTL ?
      metrics.absoluteLeft + metrics.viewWidth - this.workspace_.scrollX :
      this.workspace_.scrollX + metrics.absoluteLeft;
  this.workspace_.translate(translateX,
      this.workspace_.scrollY + metrics.absoluteTop);
};

Blockly.Flyout.prototype.setVerticalOffset = function(verticalOffset) {
  this.verticalOffset_ = verticalOffset;
};

/**
 * Move the toolbox to the edge of the workspace.
 */
Blockly.Flyout.prototype.position = function() {
  if (!this.isVisible()) {
    return;
  }
  var metrics = this.targetWorkspace_.getMetrics();
  if (!metrics) {
    // Hidden components will return null.
    return;
  }
  var edgeWidth = this.horizontalLayout_ ? metrics.viewWidth : this.width_;
  edgeWidth -= this.CORNER_RADIUS;
  if (this.toolboxPosition_ == Blockly.TOOLBOX_AT_RIGHT) {
    edgeWidth *= -1;
  }

<<<<<<< HEAD
  this.setBackgroundPath_(edgeWidth,
    this.horizontalLayout_ ? this.height_ + this.verticalOffset_ : metrics.viewHeight);
=======
  this.setBackgroundPath_(edgeWidth, metrics.viewHeight);
>>>>>>> cce9d7c8

  var x = metrics.absoluteLeft;
  if (this.toolboxPosition_ == Blockly.TOOLBOX_AT_RIGHT) {
    x += metrics.viewWidth;
    x -= this.width_;
  }

  var y = metrics.absoluteTop;
  if (this.toolboxPosition_ == Blockly.TOOLBOX_AT_BOTTOM) {
    y += metrics.viewHeight;
    y -= this.height_;
  }

  this.svgGroup_.setAttribute('transform',
      'translate(' + x + ',' + y + ')');

  // Record the height for Blockly.Flyout.getMetrics_, or width if the layout is
  // horizontal.
  if (this.horizontalLayout_) {
    this.width_ = metrics.viewWidth;
  } else {
    this.height_ = metrics.viewHeight;
  }

  // Update the scrollbar (if one exists).
  if (this.scrollbar_) {
    this.scrollbar_.resize();
  }
  // The blocks need to be visible in order to be laid out and measured correctly, but we don't
  // want the flyout to show up until it's properly sized.
  // Opacity is set to zero in show().
  this.svgGroup_.style.opacity = 1;
};

/**
<<<<<<< HEAD
 * Create and set the path for the visible boundaries of the toolbox.
 * @param {number} width The width of the toolbox, not including the
 *     rounded corners.
 * @param {number} height The height of the toolbox, not including
=======
 * Create and set the path for the visible boundaries of the flyout.
 * @param {number} width The width of the flyout, not including the
 *     rounded corners.
 * @param {number} height The height of the flyout, not including
>>>>>>> cce9d7c8
 *     rounded corners.
 * @private
 */
Blockly.Flyout.prototype.setBackgroundPath_ = function(width, height) {
<<<<<<< HEAD
  if (this.horizontalLayout_) {
    this.setBackgroundPathHorizontal_(width, height);
  } else {
    this.setBackgroundPathVertical_(width, height);
  }
};

/**
 * Create and set the path for the visible boundaries of the toolbox in vertical mode.
 * @param {number} width The width of the toolbox, not including the
 *     rounded corners.
 * @param {number} height The height of the toolbox, not including
 *     rounded corners.
 * @private
 */
Blockly.Flyout.prototype.setBackgroundPathVertical_ = function(width, height) {
    var atRight = this.toolboxPosition_ == Blockly.TOOLBOX_AT_RIGHT;
  // Decide whether to start on the left or right.
  var path = ['M ' + (atRight ? this.width_ : 0) + ',0'];
=======
  var path = ['M ' + (this.RTL ? this.width_ : 0) + ',0'];
>>>>>>> cce9d7c8
  // Top.
  path.push('h', width);
  // Rounded corner.
  path.push('a', this.CORNER_RADIUS, this.CORNER_RADIUS, 0, 0,
<<<<<<< HEAD
      atRight ? 0 : 1,
      atRight ? -this.CORNER_RADIUS : this.CORNER_RADIUS,
      this.CORNER_RADIUS);
  // Side closest to workspace.
  path.push('v', Math.max(0, height - this.CORNER_RADIUS * 2));
  // Rounded corner.
  path.push('a', this.CORNER_RADIUS, this.CORNER_RADIUS, 0, 0,
      atRight ? 0 : 1,
      atRight ? this.CORNER_RADIUS : -this.CORNER_RADIUS,
      this.CORNER_RADIUS);
  // Bottom.
  path.push('h', -width);
=======
      this.RTL ? 0 : 1,
      this.RTL ? -this.CORNER_RADIUS : this.CORNER_RADIUS,
      this.CORNER_RADIUS);
  // Side closest to the workspace.
  path.push('v', Math.max(0, height - this.CORNER_RADIUS * 2));
  // Rounded corner.
  path.push('a', this.CORNER_RADIUS, this.CORNER_RADIUS, 0, 0,
      this.RTL ? 0 : 1,
      this.RTL ? this.CORNER_RADIUS : -this.CORNER_RADIUS,
      this.CORNER_RADIUS);
  // Bottom.
  path.push('h', -width);
  // Side away from the workspace.
>>>>>>> cce9d7c8
  path.push('z');
  this.svgBackground_.setAttribute('d', path.join(' '));
};

/**
<<<<<<< HEAD
 * Create and set the path for the visible boundaries of the toolbox in horizontal mode.
 * @param {number} width The width of the toolbox, not including the
 *     rounded corners.
 * @param {number} height The height of the toolbox, not including
 *     rounded corners.
 * @private
 */
Blockly.Flyout.prototype.setBackgroundPathHorizontal_ = function(width, height) {
    var atTop = this.toolboxPosition_ == Blockly.TOOLBOX_AT_TOP;
  // start at top left.
  var path = ['M 0,' + (atTop ? 0 : this.CORNER_RADIUS)];

  if (atTop) {
    // top
    path.push('h', width + this.CORNER_RADIUS);
    // right
    path.push('v', height);
    // bottom
    path.push('a', this.CORNER_RADIUS, this.CORNER_RADIUS, 0, 0, 1,
        -this.CORNER_RADIUS, this.CORNER_RADIUS);
    path.push('h', -1 * (width - this.CORNER_RADIUS));
    // left
    path.push('a', this.CORNER_RADIUS, this.CORNER_RADIUS, 0, 0, 1,
        -this.CORNER_RADIUS, -this.CORNER_RADIUS);
    path.push('z');
  } else {
    // top
    path.push('a', this.CORNER_RADIUS, this.CORNER_RADIUS, 0, 0, 1,
        this.CORNER_RADIUS, -this.CORNER_RADIUS);
    path.push('h', width - this.CORNER_RADIUS);
     // right
    path.push('a', this.CORNER_RADIUS, this.CORNER_RADIUS, 0, 0, 1,
        this.CORNER_RADIUS, this.CORNER_RADIUS);
    path.push('v', height - this.CORNER_RADIUS);
    // bottom
    path.push('h', -width - this.CORNER_RADIUS);
    // left
    path.push('z');
  }
  this.svgBackground_.setAttribute('d', path.join(' '));
};


/**
=======
>>>>>>> cce9d7c8
 * Scroll the flyout to the top.
 */
Blockly.Flyout.prototype.scrollToStart = function() {
  this.scrollbar_.set((this.horizontalLayout_ && this.RTL) ? 1000000000 : 0);
};

/**
 * Scroll the flyout up or down.
 * @param {!Event} e Mouse wheel scroll event.
 * @private
 */
Blockly.Flyout.prototype.wheel_ = function(e) {
  // Don't scroll sideways.
  if (this.horizontalLayout_) {
    return;
  }
  var delta = e.deltaY;
  if (delta) {
    if (goog.userAgent.GECKO) {
      // Firefox's deltas are a tenth that of Chrome/Safari.
      delta *= 10;
    }
    var metrics = this.getMetrics_();
    var y = metrics.viewTop + delta;
    y = Math.min(y, metrics.contentHeight - metrics.viewHeight);
    y = Math.max(y, 0);
    this.scrollbar_.set(y);
    // Don't scroll the page.
    e.preventDefault();
    // Don't propagate mousewheel event (zooming).
    e.stopPropagation();
  }
};

/**
 * Is the flyout visible?
 * @return {boolean} True if visible.
 */
Blockly.Flyout.prototype.isVisible = function() {
  return this.svgGroup_ && this.svgGroup_.style.display == 'block';
};

/**
 * Hide and empty the flyout.
 */
Blockly.Flyout.prototype.hide = function() {
  if (!this.isVisible()) {
    return;
  }
  this.svgGroup_.style.display = 'none';
  // Delete all the event listeners.
  for (var x = 0, listen; listen = this.listeners_[x]; x++) {
    Blockly.unbindEvent_(listen);
  }
  this.listeners_.length = 0;
  if (this.reflowWrapper_) {
    this.workspace_.removeChangeListener(this.reflowWrapper_);
    this.reflowWrapper_ = null;
  }
  // Do NOT delete the blocks here.  Wait until Flyout.show.
  // https://neil.fraser.name/news/2014/08/09/
};

/**
 * Show and populate the flyout.
 * @param {!Array|string} xmlList List of blocks to show.
 *     Variables and procedures have a custom set of blocks.
 */
Blockly.Flyout.prototype.show = function(xmlList) {
  this.hide();
  this.clearOldBlocks_();

  if (xmlList == Blockly.Variables.NAME_TYPE) {
    // Special category for variables.
    xmlList =
        Blockly.Variables.flyoutCategory(this.workspace_.targetWorkspace);
  } else if (xmlList == Blockly.Procedures.NAME_TYPE) {
    // Special category for procedures.
    xmlList =
        Blockly.Procedures.flyoutCategory(this.workspace_.targetWorkspace);
  }

  var margin = this.BLOCK_MARGIN;
  // Create the blocks to be shown in this flyout.
  var blocks = [];
  var gaps = [];
  this.permanentlyDisabled_.length = 0;
  for (var i = 0, xml; xml = xmlList[i]; i++) {
    if (xml.tagName && xml.tagName.toUpperCase() == 'BLOCK') {
      var block = Blockly.Xml.domToBlock(xml, this.workspace_);
      if (block.disabled) {
        // Record blocks that were initially disabled.
        // Do not enable these blocks as a result of capacity filtering.
        this.permanentlyDisabled_.push(block);
      }
      blocks.push(block);
      var gap = parseInt(xml.getAttribute('gap'), 10);
      gaps.push(isNaN(gap) ? margin * 3 : gap);
    }
  }
  // The blocks need to be visible in order to be laid out and measured correctly, but we don't
  // want the flyout to show up until it's properly sized.
  // Opacity is reset at the end of position().
  this.svgGroup_.style.opacity = 0;
  this.svgGroup_.style.display = 'block';

<<<<<<< HEAD
  // Lay out the blocks.
  var marginLR = margin / this.workspace_.scale + Blockly.BlockSvg.TAB_WIDTH;
  var marginTB = margin;
  var contentWidth = 0;
  var contentHeight = 0;
  var cursorX = marginLR
  var cursorY = marginTB;
=======
  this.layoutBlocks_(blocks, gaps, margin);

  // IE 11 is an incompetant browser that fails to fire mouseout events.
  // When the mouse is over the background, deselect all blocks.
  var deselectAll = function(e) {
    var blocks = this.workspace_.getTopBlocks(false);
    for (var i = 0, block; block = blocks[i]; i++) {
      block.removeSelect();
    }
  };
  this.listeners_.push(Blockly.bindEvent_(this.svgBackground_, 'mouseover',
      this, deselectAll));

  this.width_ = 0;
  this.reflow();

  this.filterForCapacity_();

  // Fire a resize event to update the flyout's scrollbar.
  Blockly.svgResize(this.workspace_);
  this.reflowWrapper_ = this.reflow.bind(this);
  this.workspace_.addChangeListener(this.reflowWrapper_);
};

/**
 * Lay out the blocks in the flyout.
 * @param {!Array.<!Blockly.BlockSvg>} blocks The blocks to lay out.
 * @param {!Array.<number>} gaps The visible gaps between blocks.
 * @param {number} margin The margin around the edges of the flyout.
 * @private
 */
Blockly.Flyout.prototype.layoutBlocks_ = function(blocks, gaps, margin) {
  // Lay out the blocks vertically.
  var cursorY = margin;
>>>>>>> cce9d7c8
  for (var i = 0, block; block = blocks[i]; i++) {
    var allBlocks = block.getDescendants();
    for (var j = 0, child; child = allBlocks[j]; j++) {
      // Mark blocks as being inside a flyout.  This is used to detect and
      // prevent the closure of the flyout if the user right-clicks on such a
      // block.
      child.isInFlyout = true;
    }
    var root = block.getSvgRoot();
    var blockHW = block.getHeightWidth();
    Blockly.Events.disable();
    block.moveBy((this.horizontalLayout_ && this.RTL) ? -cursorX : cursorX, cursorY);
    Blockly.Events.enable();

    // Assuming this is the last block, work out the size of the content
    // (including margins)
    contentWidth = cursorX + blockHW.width + marginLR;
    contentHeight = cursorY + blockHW.height + marginTB;

    if (this.horizontalLayout_) {
      cursorX += blockHW.width + gaps[i];
    } else {
      cursorY += blockHW.height + gaps[i];
    }

    // Create an invisible rectangle under the block to act as a button.  Just
    // using the block as a button is poor, since blocks have holes in them.
    var rect = Blockly.createSvgElement('rect', {'fill-opacity': 0}, null);
    rect.tooltip = block;
    Blockly.Tooltip.bindMouseEvents(rect);
    // Add the rectangles under the blocks, so that the blocks' tooltips work.
    this.workspace_.getCanvas().insertBefore(rect, block.getSvgRoot());
    block.flyoutRect_ = rect;
    this.buttons_[i] = rect;

<<<<<<< HEAD
    if (this.autoClose) {
      this.listeners_.push(Blockly.bindEvent_(root, 'mousedown', null,
          this.createBlockFunc_(block)));
      this.listeners_.push(Blockly.bindEvent_(rect, 'mousedown', null,
          this.createBlockFunc_(block)));
    } else {
      this.listeners_.push(Blockly.bindEvent_(root, 'mousedown', null,
          this.blockMouseDown_(block)));
      this.listeners_.push(Blockly.bindEvent_(rect, 'mousedown', null,
          this.blockMouseDown_(block)));
    }
    this.listeners_.push(Blockly.bindEvent_(root, 'mouseover', block,
        block.addSelect));
    this.listeners_.push(Blockly.bindEvent_(root, 'mouseout', block,
        block.removeSelect));
    this.listeners_.push(Blockly.bindEvent_(rect, 'mouseover', block,
        block.addSelect));
    this.listeners_.push(Blockly.bindEvent_(rect, 'mouseout', block,
        block.removeSelect));
=======
    this.addBlockListeners_(root, block, rect);
>>>>>>> cce9d7c8
  }
};

<<<<<<< HEAD
  // Record calculated content size for getMetrics_
  this.contentWidth_ = contentWidth;
  this.contentHeight_ = contentHeight;

  // IE 11 is an incompetant browser that fails to fire mouseout events.
  // When the mouse is over the background, deselect all blocks.
  var deselectAll = function(e) {
    var blocks = this.workspace_.getTopBlocks(false);
    for (var i = 0, block; block = blocks[i]; i++) {
      block.removeSelect();
    }
  };
  this.listeners_.push(Blockly.bindEvent_(this.svgBackground_, 'mouseover',
      this, deselectAll));

  if (this.horizontalLayout_) {
    this.height_ = 0;
  } else {
    this.width_ = 0;
  }
  this.reflow();

  this.filterForCapacity_();

  this.reflowWrapper_ = this.reflow.bind(this);
  this.workspace_.addChangeListener(this.reflowWrapper_);
=======
/**
 * Delete blocks and background buttons from a previous showing of the flyout.
 * @private
 */
Blockly.Flyout.prototype.clearOldBlocks_ = function() {
  // Delete any blocks from a previous showing.
  var blocks = this.workspace_.getTopBlocks(false);
  for (var i = 0, block; block = blocks[i]; i++) {
    if (block.workspace == this.workspace_) {
      block.dispose(false, false);
    }
  }
  // Delete any background buttons from a previous showing.
  for (var j = 0, rect; rect = this.buttons_[j]; j++) {
    goog.dom.removeNode(rect);
  }
  this.buttons_.length = 0;
};

/**
 * Add listeners to a block that has been added to the flyout.
 * @param {!Element} root The root node of the SVG group the block is in.
 * @param {!Blockly.Block} block The block to add listeners for.
 * @param {!Element} rect The invisible rectangle under the block that acts as
 *     a button for that block.
 * @private
 */
Blockly.Flyout.prototype.addBlockListeners_ = function(root, block, rect) {
  if (this.autoClose) {
    this.listeners_.push(Blockly.bindEvent_(root, 'mousedown', null,
        this.createBlockFunc_(block)));
    this.listeners_.push(Blockly.bindEvent_(rect, 'mousedown', null,
        this.createBlockFunc_(block)));
  } else {
    this.listeners_.push(Blockly.bindEvent_(root, 'mousedown', null,
        this.blockMouseDown_(block)));
    this.listeners_.push(Blockly.bindEvent_(rect, 'mousedown', null,
        this.blockMouseDown_(block)));
  }
  this.listeners_.push(Blockly.bindEvent_(root, 'mouseover', block,
      block.addSelect));
  this.listeners_.push(Blockly.bindEvent_(root, 'mouseout', block,
      block.removeSelect));
  this.listeners_.push(Blockly.bindEvent_(rect, 'mouseover', block,
      block.addSelect));
  this.listeners_.push(Blockly.bindEvent_(rect, 'mouseout', block,
      block.removeSelect));
>>>>>>> cce9d7c8
};

/**
 * Add listeners to a block that has been added to the flyout.
 * @param {Element} root The root node of the SVG group the block is in.
 * @param {!Blockly.Block} block The block to add listeners for.
 * @param {!Element} rect The invisible rectangle under the block that acts as
 *     a button for that block.
 * @private
 */
<<<<<<< HEAD
Blockly.Flyout.prototype.addBlockListeners_ = function(root, block, rect) {
    if (this.autoClose) {
      this.listeners_.push(Blockly.bindEvent_(root, 'mousedown', null,
          this.createBlockFunc_(block)));
    } else {
      this.listeners_.push(Blockly.bindEvent_(root, 'mousedown', null,
          this.blockMouseDown_(block)));
    }
    this.listeners_.push(Blockly.bindEvent_(root, 'mouseover', block,
        block.addSelect));
    this.listeners_.push(Blockly.bindEvent_(root, 'mouseout', block,
        block.removeSelect));
    this.listeners_.push(Blockly.bindEvent_(rect, 'mousedown', null,
        this.blockMouseDown_(block)));
    this.listeners_.push(Blockly.bindEvent_(rect, 'mouseover', block,
        block.addSelect));
    this.listeners_.push(Blockly.bindEvent_(rect, 'mouseout', block,
        block.removeSelect));
=======
Blockly.Flyout.prototype.reflow = function() {
  this.workspace_.scale = this.targetWorkspace_.scale;
  var flyoutWidth = 0;
  var margin = this.CORNER_RADIUS;
  var blocks = this.workspace_.getTopBlocks(false);
  for (var x = 0, block; block = blocks[x]; x++) {
    var width = block.getHeightWidth().width;
    if (block.outputConnection) {
      width -= Blockly.BlockSvg.TAB_WIDTH;
    }
    flyoutWidth = Math.max(flyoutWidth, width);
  }
  flyoutWidth += Blockly.BlockSvg.TAB_WIDTH;
  flyoutWidth *= this.workspace_.scale;
  flyoutWidth += margin * 1.5 + Blockly.Scrollbar.scrollbarThickness;
  if (this.width_ != flyoutWidth) {
    for (var x = 0, block; block = blocks[x]; x++) {
      var blockHW = block.getHeightWidth();
      if (this.RTL) {
        // With the flyoutWidth known, right-align the blocks.
        var oldX = block.getRelativeToSurfaceXY().x;
        var dx = flyoutWidth - margin;
        dx /= this.workspace_.scale;
        dx -= Blockly.BlockSvg.TAB_WIDTH;
        block.moveBy(dx - oldX, 0);
      }
      if (block.flyoutRect_) {
        block.flyoutRect_.setAttribute('width', blockHW.width);
        block.flyoutRect_.setAttribute('height', blockHW.height);
        // Blocks with output tabs are shifted a bit.
        var tab = block.outputConnection ? Blockly.BlockSvg.TAB_WIDTH : 0;
        var blockXY = block.getRelativeToSurfaceXY();
        block.flyoutRect_.setAttribute('x',
            this.RTL ? blockXY.x - blockHW.width + tab : blockXY.x - tab);
        // For hat blocks we want to shift them down by the hat height
        // since the y coordinate is the corner, not the top of the hat.
        var hatOffset =
            block.startHat_ ? Blockly.BlockSvg.START_HAT_HEIGHT : 0;
        if (hatOffset) {
          block.moveBy(0, hatOffset);
        }
        block.flyoutRect_.setAttribute('y', blockXY.y);
      }
    }
    // Record the width for .getMetrics_ and .position.
    this.width_ = flyoutWidth;
    // Fire a resize event to update the flyout's scrollbar.
    Blockly.asyncSvgResize(this.workspace_);
  }
>>>>>>> cce9d7c8
};

/**
 * Handle a mouse-down on an SVG block in a non-closing flyout.
 * @param {!Blockly.Block} block The flyout block to copy.
 * @return {!Function} Function to call when block is clicked.
 * @private
 */
Blockly.Flyout.prototype.blockMouseDown_ = function(block) {
  var flyout = this;
  return function(e) {
    flyout.dragMode_ = Blockly.DRAG_NONE;
    Blockly.terminateDrag_();
    Blockly.WidgetDiv.hide(true);
    Blockly.DropDownDiv.hideWithoutAnimation();
    Blockly.hideChaff();
    if (Blockly.isRightButton(e)) {
      // Right-click.
      block.showContextMenu_(e);
    } else {
      // Left-click (or middle click)
      Blockly.Css.setCursor(Blockly.Css.Cursor.CLOSED);
      // Record the current mouse position.
      flyout.startDragMouseY_ = e.clientY;
      flyout.startDragMouseX_ = e.clientX;
      Blockly.Flyout.startDownEvent_ = e;
      Blockly.Flyout.startBlock_ = block;
      Blockly.Flyout.startFlyout_ = flyout;
      Blockly.Flyout.onMouseUpWrapper_ = Blockly.bindEvent_(document,
          'mouseup', this, flyout.onMouseUp_);
      Blockly.Flyout.onMouseMoveBlockWrapper_ = Blockly.bindEvent_(document,
          'mousemove', this, flyout.onMouseMoveBlock_);
    }
    // This event has been handled.  No need to bubble up to the document.
    e.stopPropagation();
  };
};

/**
 * Mouse down on the flyout background.  Start a scroll drag.
 * @param {!Event} e Mouse down event.
 * @private
 */
Blockly.Flyout.prototype.onMouseDown_ = function(e) {
  this.dragMode_ = Blockly.DRAG_FREE;
  if (Blockly.isRightButton(e)) {
    return;
  }
  Blockly.WidgetDiv.hide(true);
  Blockly.DropDownDiv.hideWithoutAnimation();
  Blockly.hideChaff(true);
  Blockly.Flyout.terminateDrag_();
  this.startDragMouseY_ = e.clientY;
  this.startDragMouseX_ = e.clientX;
  Blockly.Flyout.onMouseMoveWrapper_ = Blockly.bindEvent_(document, 'mousemove',
      this, this.onMouseMove_);
  Blockly.Flyout.onMouseUpWrapper_ = Blockly.bindEvent_(document, 'mouseup',
      this, Blockly.Flyout.terminateDrag_);
  // This event has been handled.  No need to bubble up to the document.
  e.preventDefault();
  e.stopPropagation();
};

/**
 * Handle a mouse-up anywhere in the SVG pane.  Is only registered when a
 * block is clicked.  We can't use mouseUp on the block since a fast-moving
 * cursor can briefly escape the block before it catches up.
 * @param {!Event} e Mouse up event.
 * @private
 */
Blockly.Flyout.prototype.onMouseUp_ = function(e) {
  if (Blockly.dragMode_ != Blockly.DRAG_FREE &&
      !Blockly.WidgetDiv.isVisible()) {
    Blockly.Events.fire(
        new Blockly.Events.Ui(Blockly.Flyout.startBlock_, 'click',
                              undefined, undefined));
  }
  Blockly.terminateDrag_();
};

/**
 * Handle a mouse-move to vertically drag the flyout.
 * @param {!Event} e Mouse move event.
 * @private
 */
Blockly.Flyout.prototype.onMouseMove_ = function(e) {
  if (this.horizontalLayout_) {
    var dx = e.clientX - this.startDragMouseX_;
    this.startDragMouseX_ = e.clientX;
    var metrics = this.getMetrics_();
    var x = metrics.viewLeft - dx;
    x = Math.min(x, metrics.contentWidth - metrics.viewWidth);
    x = Math.max(x, 0);
    this.scrollbar_.set(x);
  } else {
    var dy = e.clientY - this.startDragMouseY_;
    this.startDragMouseY_ = e.clientY;
    var metrics = this.getMetrics_();
    var y = metrics.viewTop - dy;
    y = Math.min(y, metrics.contentHeight - metrics.viewHeight);
    y = Math.max(y, 0);
    this.scrollbar_.set(y);
  }
};

/**
 * Mouse button is down on a block in a non-closing flyout.  Create the block
 * if the mouse moves beyond a small radius.  This allows one to play with
 * fields without instantiating blocks that instantly self-destruct.
 * @param {!Event} e Mouse move event.
 * @private
 */
Blockly.Flyout.prototype.onMouseMoveBlock_ = function(e) {
  if (e.type == 'mousemove' && e.clientX <= 1 && e.clientY == 0 &&
      e.button == 0) {
    /* HACK:
     Safari Mobile 6.0 and Chrome for Android 18.0 fire rogue mousemove events
     on certain touch actions. Ignore events with these signatures.
     This may result in a one-pixel blind spot in other browsers,
     but this shouldn't be noticable. */
    e.stopPropagation();
    return;
  }
  var dx = e.clientX - Blockly.Flyout.startDownEvent_.clientX;
  var dy = e.clientY - Blockly.Flyout.startDownEvent_.clientY;

  var createBlock = Blockly.Flyout.startFlyout_.determineDragIntention_(dx, dy);
  if (createBlock) {
    Blockly.Flyout.startFlyout_.createBlockFunc_(Blockly.Flyout.startBlock_)(
        Blockly.Flyout.startDownEvent_);
  } else if (Blockly.Flyout.startFlyout_.dragMode_ == Blockly.DRAG_FREE) {
    // Do a scroll
    Blockly.Flyout.startFlyout_.onMouseMove_(e);
  }
  e.stopPropagation();
};

/**
 * Determine the intention of a drag.
 * Updates dragMode_ based on a drag delta and the current mode,
 * and returns true if we should create a new block.
 * @param {number} dx X delta of the drag
 * @param {number} dy Y delta of the drag
 * @return {boolean} True if a new block should be created.
 */
Blockly.Flyout.prototype.determineDragIntention_ = function(dx, dy) {
  if (this.dragMode_ == Blockly.DRAG_FREE) {
    // Once in free mode, always stay in free mode and never create a block.
    return false;
  }
  var dragDistance = Math.sqrt(dx * dx + dy * dy);
  if (dragDistance < Blockly.DRAG_RADIUS) {
    // Still within the sticky drag radius
    this.dragMode_ = Blockly.DRAG_STICKY;
    return false;
  } else {
    if (this.isDragTowardWorkspace_(dx, dy)) {
      // Immediately create a block
      return true;
    } else {
      // Immediately move to free mode - the drag is away from the workspace.
      this.dragMode_ = Blockly.DRAG_FREE;
      return false;
    }
  }
};

/**
 * Determine if a drag delta is toward the workspace, based on the position
 * and orientation of the flyout. This is used in onMouseMoveBlock_ to determine
 * if a new block should be created or if the flyout should scroll.
 * @param {number} dx X delta of the drag
 * @param {number} dy Y delta of the drag
 * @return {boolean} true if the drag is toward the workspace.
 * @private
 */
Blockly.Flyout.prototype.isDragTowardWorkspace_ = function(dx, dy) {
  // Direction goes from -180 to 180, with 0 toward the right and 90 on top.
  var dragDirection = Math.atan2(dy, dx) / Math.PI * 180;

  var draggingTowardWorkspace = false;
  var range = Blockly.Flyout.startFlyout_.dragAngleRange_;
  if (Blockly.Flyout.startFlyout_.horizontalLayout_) {
    if (Blockly.Flyout.startFlyout_.toolboxPosition_ == Blockly.TOOLBOX_AT_TOP) {
      // Horizontal at top
      if (dragDirection < 90 + range && dragDirection > 90 - range ) {
        draggingTowardWorkspace = true;
      }
    } else {
      // Horizontal at bottom
      if (dragDirection > -90 - range && dragDirection < -90 + range) {
        draggingTowardWorkspace = true;
      }
    }
  } else {
    if (Blockly.Flyout.startFlyout_.toolboxPosition_ == Blockly.TOOLBOX_AT_LEFT) {
      // Vertical at left
      if (dragDirection < range && dragDirection > -range) {
        draggingTowardWorkspace = true;
      }
    } else {
      // Vertical at right
      if (dragDirection < -180 + range || dragDirection > 180 - range) {
        draggingTowardWorkspace = true;
      }
    }
  }
  return draggingTowardWorkspace;
};

/**
 * Create a copy of this block on the workspace.
 * @param {!Blockly.Block} originBlock The flyout block to copy.
 * @return {!Function} Function to call when block is clicked.
 * @private
 */
Blockly.Flyout.prototype.createBlockFunc_ = function(originBlock) {
  var flyout = this;
  var workspace = this.targetWorkspace_;
  return function(e) {
    // Hide drop-downs and animating WidgetDiv immediately
    Blockly.WidgetDiv.hide(true);
    Blockly.DropDownDiv.hideWithoutAnimation();
    if (Blockly.isRightButton(e)) {
      // Right-click.  Don't create a block, let the context menu show.
      return;
    }
    if (originBlock.disabled) {
      // Beyond capacity.
      return;
    }
    Blockly.Events.disable();
<<<<<<< HEAD
    var block = Blockly.Flyout.placeNewBlock_(originBlock, workspace, flyout);
=======
    var block = flyout.placeNewBlock_(originBlock, workspace);
>>>>>>> cce9d7c8
    Blockly.Events.enable();
    if (Blockly.Events.isEnabled()) {
      Blockly.Events.setGroup(true);
      Blockly.Events.fire(new Blockly.Events.Create(block));
    }
    if (flyout.autoClose) {
      flyout.hide();
    } else {
      flyout.filterForCapacity_();
    }
    // Start a dragging operation on the new block.
    block.onMouseDown_(e);
    Blockly.dragMode_ = Blockly.DRAG_FREE;
    block.setDragging_(true);
    block.moveToDragSurface_();
  };
};

/**
 * Copy a block from the flyout to the workspace and position it correctly.
 * @param {!Blockly.Block} originBlock The flyout block to copy.
 * @param {!Blockly.Workspace} workspace The main workspace.
<<<<<<< HEAD
 * @param {!Blockly.Flyout} flyout The flyout where originBlock originates.
 * @return {!Blockly.Block} The new block in the main workspace.
 * @private
 */
Blockly.Flyout.placeNewBlock_ = function(originBlock, workspace,
    flyout) {
  var blockSvgOld = originBlock.getSvgRoot();
  if (!blockSvgOld) {
    throw 'originBlock is not rendered.';
  }
  // Figure out where the original block is on the screen, relative to the upper
  // left corner of the main workspace.
  var xyOld = Blockly.getSvgXY_(blockSvgOld, workspace);
  // Take into account that the flyout might have been scrolled horizontally
  // (separately from the main workspace).
  // Generally a no-op in vertical mode but likely to happen in horizontal
  // mode.
  var scrollX = flyout.workspace_.scrollX;
  var scale = flyout.workspace_.scale;
  xyOld.x += scrollX / scale - scrollX;
  // If the flyout is on the right side, (0, 0) in the flyout is offset to
  // the right of (0, 0) in the main workspace.  Offset to take that into
  // account.
  if (flyout.toolboxPosition_ == Blockly.TOOLBOX_AT_RIGHT) {
    scrollX = workspace.getMetrics().viewWidth - flyout.width_;
    scale = workspace.scale;
    // Scale the scroll (getSvgXY_ did not do this).
    xyOld.x += scrollX / scale - scrollX;
  }

  // Take into account that the flyout might have been scrolled vertically
  // (separately from the main workspace).
  // Generally a no-op in horizontal mode but likely to happen in vertical
  // mode.
  var scrollY = flyout.workspace_.scrollY;
  scale = flyout.workspace_.scale;
  xyOld.y += scrollY / scale - scrollY;
  // If the flyout is on the bottom, (0, 0) in the flyout is offset to be below
  // (0, 0) in the main workspace.  Offset to take that into account.
  if (flyout.toolboxPosition_ == Blockly.TOOLBOX_AT_BOTTOM) {
    scrollY = workspace.getMetrics().viewHeight - flyout.height_;
    scale = workspace.scale;
    xyOld.y += scrollY / scale - scrollY;
  }

  // Create the new block by cloning the block in the flyout (via XML).
  var xml = Blockly.Xml.blockToDom(originBlock);
  var block = Blockly.Xml.domToBlock(workspace, xml);
  var blockSvgNew = block.getSvgRoot();
  if (!blockSvgNew) {
    throw 'block is not rendered.';
  }
  // Figure out where the new block got placed on the screen, relative to the
  // upper left corner of the workspace.  This may not be the same as the
  // original block because the flyout's origin may not be the same as the
  // main workspace's origin.
  var xyNew = Blockly.getSvgXY_(blockSvgNew, workspace);
  // Scale the scroll (getSvgXY_ did not do this).
  xyNew.x += workspace.scrollX / workspace.scale - workspace.scrollX;
  xyNew.y += workspace.scrollY / workspace.scale - workspace.scrollY;
  // If the flyout is collapsible and the workspace can't be scrolled.
  if (workspace.toolbox_ && !workspace.scrollbar) {
    xyNew.x += workspace.toolbox_.width / workspace.scale;
    xyNew.y += workspace.toolbox_.height / workspace.scale;
  }

  // Move the new block to where the old block is.
=======
 * @return {!Blockly.Block} The new block in the main workspace.
 * @private
 */
Blockly.Flyout.prototype.placeNewBlock_ = function(originBlock, workspace) {
  // Create the new block by cloning the block in the flyout (via XML).
  var xml = Blockly.Xml.blockToDom(originBlock);
  var block = Blockly.Xml.domToBlock(xml, workspace);
  // Place it in the same spot as the flyout copy.
  var svgRootOld = originBlock.getSvgRoot();
  if (!svgRootOld) {
    throw 'originBlock is not rendered.';
  }
  var xyOld = Blockly.getSvgXY_(svgRootOld, workspace);
  // Scale the scroll (getSvgXY_ did not do this).
  if (this.RTL) {
    var width = workspace.getMetrics().viewWidth - this.width_;
    xyOld.x += width / workspace.scale - width;
  } else {
    xyOld.x += this.workspace_.scrollX / this.workspace_.scale -
        this.workspace_.scrollX;
  }
  xyOld.y += this.workspace_.scrollY / this.workspace_.scale -
      this.workspace_.scrollY;
  var svgRootNew = block.getSvgRoot();
  if (!svgRootNew) {
    throw 'block is not rendered.';
  }
  var xyNew = Blockly.getSvgXY_(svgRootNew, workspace);
  // Scale the scroll (getSvgXY_ did not do this).
  xyNew.x += workspace.scrollX / workspace.scale - workspace.scrollX;
  xyNew.y += workspace.scrollY / workspace.scale - workspace.scrollY;
  if (workspace.toolbox_ && !workspace.scrollbar) {
    xyNew.x += workspace.toolbox_.width / workspace.scale;
  }
>>>>>>> cce9d7c8
  block.moveBy(xyOld.x - xyNew.x, xyOld.y - xyNew.y);
  return block;
};

/**
 * Filter the blocks on the flyout to disable the ones that are above the
 * capacity limit.
 * @private
 */
Blockly.Flyout.prototype.filterForCapacity_ = function() {
  var filtered = false;
  var remainingCapacity = this.targetWorkspace_.remainingCapacity();
  var blocks = this.workspace_.getTopBlocks(false);
  for (var i = 0, block; block = blocks[i]; i++) {
    if (this.permanentlyDisabled_.indexOf(block) == -1) {
      var allBlocks = block.getDescendants();
      block.setDisabled(allBlocks.length > remainingCapacity);
      filtered = true;
    }
  }
  if (filtered) {
    // Fire a resize event to update the flyout's scrollbar.
    Blockly.fireUiEvent(window, 'resize');
  }
};

/**
 * Return the deletion rectangle for this flyout in viewport coordinates.
 * @return {goog.math.Rect} Rectangle in which to delete.
 */
Blockly.Flyout.prototype.getClientRect = function() {
  var flyoutRect = this.svgGroup_.getBoundingClientRect();
  // BIG_NUM is offscreen padding so that blocks dragged beyond the shown flyout
  // area are still deleted.  Must be larger than the largest screen size,
  // but be smaller than half Number.MAX_SAFE_INTEGER (not available on IE).
  var BIG_NUM = 1000000000;
  var x = flyoutRect.left;
  var y = flyoutRect.top;
  var width = flyoutRect.width;
  var height = flyoutRect.height;

  if (this.toolboxPosition_ == Blockly.TOOLBOX_AT_TOP) {
    return new goog.math.Rect(-BIG_NUM, y - BIG_NUM, BIG_NUM * 2,
      BIG_NUM + height);
  } else if (this.toolboxPosition_ == Blockly.TOOLBOX_AT_BOTTOM) {
    return new goog.math.Rect(-BIG_NUM, y + this.verticalOffset_, BIG_NUM * 2,
      BIG_NUM + height);
  } else if (this.toolboxPosition_ == Blockly.TOOLBOX_AT_LEFT) {
    return new goog.math.Rect(x - BIG_NUM, -BIG_NUM, BIG_NUM + width,
      BIG_NUM * 2);
  } else {  // Right
    return new goog.math.Rect(x, -BIG_NUM, BIG_NUM + width,
      BIG_NUM * 2);
  }
};

/**
 * Stop binding to the global mouseup and mousemove events.
 * @private
 */
Blockly.Flyout.terminateDrag_ = function() {
  if (Blockly.Flyout.onMouseUpWrapper_) {
    Blockly.unbindEvent_(Blockly.Flyout.onMouseUpWrapper_);
    Blockly.Flyout.onMouseUpWrapper_ = null;
  }
  if (Blockly.Flyout.onMouseMoveBlockWrapper_) {
    Blockly.unbindEvent_(Blockly.Flyout.onMouseMoveBlockWrapper_);
    Blockly.Flyout.onMouseMoveBlockWrapper_ = null;
  }
  if (Blockly.Flyout.onMouseMoveWrapper_) {
    Blockly.unbindEvent_(Blockly.Flyout.onMouseMoveWrapper_);
    Blockly.Flyout.onMouseMoveWrapper_ = null;
  }
  if (Blockly.Flyout.onMouseUpWrapper_) {
    Blockly.unbindEvent_(Blockly.Flyout.onMouseUpWrapper_);
    Blockly.Flyout.onMouseUpWrapper_ = null;
  }
  Blockly.Flyout.startDownEvent_ = null;
  Blockly.Flyout.startBlock_ = null;
  Blockly.Flyout.startFlyout_ = null;
};

/**
 * Compute height of flyout.  Position button under each block.
 * For RTL: Lay out the blocks right-aligned.
 */
Blockly.Flyout.prototype.reflowHorizontal = function() {
  this.workspace_.scale = this.targetWorkspace_.scale;
  var flyoutHeight = 0;
  var margin = this.BLOCK_MARGIN;
  var blocks = this.workspace_.getTopBlocks(false);
  for (var x = 0, block; block = blocks[x]; x++) {
    var height = block.getHeightWidth().height;
    flyoutHeight = Math.max(flyoutHeight, height);
  }
  flyoutHeight *= this.workspace_.scale;
  flyoutHeight += margin * 1.5 + Blockly.Scrollbar.scrollbarThickness;
  if (this.height_ != flyoutHeight) {
    for (var x = 0, block; block = blocks[x]; x++) {
      var blockHW = block.getHeightWidth();
      if (block.flyoutRect_) {
        block.flyoutRect_.setAttribute('width', blockHW.width);
        block.flyoutRect_.setAttribute('height', blockHW.height);
        // Blocks with output tabs are shifted a bit.
        var tab = block.outputConnection ? Blockly.BlockSvg.TAB_WIDTH : 0;
        var blockXY = block.getRelativeToSurfaceXY();
        block.flyoutRect_.setAttribute('y', blockXY.y);
        block.flyoutRect_.setAttribute('x',
            this.RTL ? blockXY.x - blockHW.width + tab : blockXY.x - tab);
      }
    }
    // Record the width for .getMetrics_ and .position.
    this.height_ = flyoutHeight;
    // Fire a resize event to update the flyout's scrollbar.
    Blockly.fireUiEvent(window, 'resize');
  }
};

/**
 * Compute width of flyout.  Position button under each block.
 * For RTL: Lay out the blocks right-aligned.
 */
Blockly.Flyout.prototype.reflowVertical = function() {
  this.workspace_.scale = this.targetWorkspace_.scale;
  var flyoutWidth = 0;
  var margin = this.BLOCK_MARGIN;
  var blocks = this.workspace_.getTopBlocks(false);
  for (var x = 0, block; block = blocks[x]; x++) {
    var width = block.getHeightWidth().width;
    if (block.outputConnection) {
      width -= Blockly.BlockSvg.TAB_WIDTH;
    }
    flyoutWidth = Math.max(flyoutWidth, width);
  }
  flyoutWidth += Blockly.BlockSvg.TAB_WIDTH;
  flyoutWidth *= this.workspace_.scale;
  flyoutWidth += margin * 1.5 + Blockly.Scrollbar.scrollbarThickness;
  if (this.width_ != flyoutWidth) {
    for (var x = 0, block; block = blocks[x]; x++) {
      var blockHW = block.getHeightWidth();
      if (this.RTL) {
        // With the flyoutWidth known, right-align the blocks.
        var oldX = block.getRelativeToSurfaceXY().x;
        var dx = flyoutWidth - margin;
        dx /= this.workspace_.scale;
        dx -= Blockly.BlockSvg.TAB_WIDTH;
        block.moveBy(dx - oldX, 0);
      }
      if (block.flyoutRect_) {
        block.flyoutRect_.setAttribute('width', blockHW.width);
        block.flyoutRect_.setAttribute('height', blockHW.height);
        // Blocks with output tabs are shifted a bit.
        var tab = block.outputConnection ? Blockly.BlockSvg.TAB_WIDTH : 0;
        var blockXY = block.getRelativeToSurfaceXY();
        block.flyoutRect_.setAttribute('x',
            this.RTL ? blockXY.x - blockHW.width + tab : blockXY.x - tab);
        block.flyoutRect_.setAttribute('y', blockXY.y);
      }
    }
    // Record the width for .getMetrics_ and .position.
    this.width_ = flyoutWidth;
    // Fire a resize event to update the flyout's scrollbar.
    Blockly.fireUiEvent(window, 'resize');
  }
};

Blockly.Flyout.prototype.reflow = function() {
  Blockly.Events.disable();
  if (this.horizontalLayout_) {
    this.reflowHorizontal();
  } else {
    this.reflowVertical();
  }
  Blockly.Events.enable();
};<|MERGE_RESOLUTION|>--- conflicted
+++ resolved
@@ -368,12 +368,8 @@
     edgeWidth *= -1;
   }
 
-<<<<<<< HEAD
   this.setBackgroundPath_(edgeWidth,
     this.horizontalLayout_ ? this.height_ + this.verticalOffset_ : metrics.viewHeight);
-=======
-  this.setBackgroundPath_(edgeWidth, metrics.viewHeight);
->>>>>>> cce9d7c8
 
   var x = metrics.absoluteLeft;
   if (this.toolboxPosition_ == Blockly.TOOLBOX_AT_RIGHT) {
@@ -409,22 +405,14 @@
 };
 
 /**
-<<<<<<< HEAD
- * Create and set the path for the visible boundaries of the toolbox.
- * @param {number} width The width of the toolbox, not including the
- *     rounded corners.
- * @param {number} height The height of the toolbox, not including
-=======
  * Create and set the path for the visible boundaries of the flyout.
  * @param {number} width The width of the flyout, not including the
  *     rounded corners.
  * @param {number} height The height of the flyout, not including
->>>>>>> cce9d7c8
  *     rounded corners.
  * @private
  */
 Blockly.Flyout.prototype.setBackgroundPath_ = function(width, height) {
-<<<<<<< HEAD
   if (this.horizontalLayout_) {
     this.setBackgroundPathHorizontal_(width, height);
   } else {
@@ -444,14 +432,10 @@
     var atRight = this.toolboxPosition_ == Blockly.TOOLBOX_AT_RIGHT;
   // Decide whether to start on the left or right.
   var path = ['M ' + (atRight ? this.width_ : 0) + ',0'];
-=======
-  var path = ['M ' + (this.RTL ? this.width_ : 0) + ',0'];
->>>>>>> cce9d7c8
   // Top.
   path.push('h', width);
   // Rounded corner.
   path.push('a', this.CORNER_RADIUS, this.CORNER_RADIUS, 0, 0,
-<<<<<<< HEAD
       atRight ? 0 : 1,
       atRight ? -this.CORNER_RADIUS : this.CORNER_RADIUS,
       this.CORNER_RADIUS);
@@ -464,27 +448,11 @@
       this.CORNER_RADIUS);
   // Bottom.
   path.push('h', -width);
-=======
-      this.RTL ? 0 : 1,
-      this.RTL ? -this.CORNER_RADIUS : this.CORNER_RADIUS,
-      this.CORNER_RADIUS);
-  // Side closest to the workspace.
-  path.push('v', Math.max(0, height - this.CORNER_RADIUS * 2));
-  // Rounded corner.
-  path.push('a', this.CORNER_RADIUS, this.CORNER_RADIUS, 0, 0,
-      this.RTL ? 0 : 1,
-      this.RTL ? this.CORNER_RADIUS : -this.CORNER_RADIUS,
-      this.CORNER_RADIUS);
-  // Bottom.
-  path.push('h', -width);
-  // Side away from the workspace.
->>>>>>> cce9d7c8
   path.push('z');
   this.svgBackground_.setAttribute('d', path.join(' '));
 };
 
 /**
-<<<<<<< HEAD
  * Create and set the path for the visible boundaries of the toolbox in horizontal mode.
  * @param {number} width The width of the toolbox, not including the
  *     rounded corners.
@@ -529,8 +497,6 @@
 
 
 /**
-=======
->>>>>>> cce9d7c8
  * Scroll the flyout to the top.
  */
 Blockly.Flyout.prototype.scrollToStart = function() {
@@ -636,8 +602,43 @@
   // Opacity is reset at the end of position().
   this.svgGroup_.style.opacity = 0;
   this.svgGroup_.style.display = 'block';
-
-<<<<<<< HEAD
+  this.layoutBlocks_(blocks, gaps, margin);
+
+  // IE 11 is an incompetant browser that fails to fire mouseout events.
+  // When the mouse is over the background, deselect all blocks.
+  var deselectAll = function(e) {
+    var blocks = this.workspace_.getTopBlocks(false);
+    for (var i = 0, block; block = blocks[i]; i++) {
+      block.removeSelect();
+    }
+  };
+  this.listeners_.push(Blockly.bindEvent_(this.svgBackground_, 'mouseover',
+      this, deselectAll));
+
+  if (this.horizontalLayout_) {
+    this.height_ = 0;
+  } else {
+    this.width_ = 0;
+  }
+  this.reflow();
+
+  this.filterForCapacity_();
+
+  // Fire a resize event to update the flyout's scrollbar.
+  Blockly.svgResize(this.workspace_);
+  this.reflowWrapper_ = this.reflow.bind(this);
+  this.workspace_.addChangeListener(this.reflowWrapper_);
+
+};
+
+/**
+ * Lay out the blocks in the flyout.
+ * @param {!Array.<!Blockly.BlockSvg>} blocks The blocks to lay out.
+ * @param {!Array.<number>} gaps The visible gaps between blocks.
+ * @param {number} margin The margin around the edges of the flyout.
+ * @private
+ */
+Blockly.Flyout.prototype.layoutBlocks_ = function(blocks, gaps, margin) {
   // Lay out the blocks.
   var marginLR = margin / this.workspace_.scale + Blockly.BlockSvg.TAB_WIDTH;
   var marginTB = margin;
@@ -645,42 +646,6 @@
   var contentHeight = 0;
   var cursorX = marginLR
   var cursorY = marginTB;
-=======
-  this.layoutBlocks_(blocks, gaps, margin);
-
-  // IE 11 is an incompetant browser that fails to fire mouseout events.
-  // When the mouse is over the background, deselect all blocks.
-  var deselectAll = function(e) {
-    var blocks = this.workspace_.getTopBlocks(false);
-    for (var i = 0, block; block = blocks[i]; i++) {
-      block.removeSelect();
-    }
-  };
-  this.listeners_.push(Blockly.bindEvent_(this.svgBackground_, 'mouseover',
-      this, deselectAll));
-
-  this.width_ = 0;
-  this.reflow();
-
-  this.filterForCapacity_();
-
-  // Fire a resize event to update the flyout's scrollbar.
-  Blockly.svgResize(this.workspace_);
-  this.reflowWrapper_ = this.reflow.bind(this);
-  this.workspace_.addChangeListener(this.reflowWrapper_);
-};
-
-/**
- * Lay out the blocks in the flyout.
- * @param {!Array.<!Blockly.BlockSvg>} blocks The blocks to lay out.
- * @param {!Array.<number>} gaps The visible gaps between blocks.
- * @param {number} margin The margin around the edges of the flyout.
- * @private
- */
-Blockly.Flyout.prototype.layoutBlocks_ = function(blocks, gaps, margin) {
-  // Lay out the blocks vertically.
-  var cursorY = margin;
->>>>>>> cce9d7c8
   for (var i = 0, block; block = blocks[i]; i++) {
     var allBlocks = block.getDescendants();
     for (var j = 0, child; child = allBlocks[j]; j++) {
@@ -716,60 +681,14 @@
     block.flyoutRect_ = rect;
     this.buttons_[i] = rect;
 
-<<<<<<< HEAD
-    if (this.autoClose) {
-      this.listeners_.push(Blockly.bindEvent_(root, 'mousedown', null,
-          this.createBlockFunc_(block)));
-      this.listeners_.push(Blockly.bindEvent_(rect, 'mousedown', null,
-          this.createBlockFunc_(block)));
-    } else {
-      this.listeners_.push(Blockly.bindEvent_(root, 'mousedown', null,
-          this.blockMouseDown_(block)));
-      this.listeners_.push(Blockly.bindEvent_(rect, 'mousedown', null,
-          this.blockMouseDown_(block)));
-    }
-    this.listeners_.push(Blockly.bindEvent_(root, 'mouseover', block,
-        block.addSelect));
-    this.listeners_.push(Blockly.bindEvent_(root, 'mouseout', block,
-        block.removeSelect));
-    this.listeners_.push(Blockly.bindEvent_(rect, 'mouseover', block,
-        block.addSelect));
-    this.listeners_.push(Blockly.bindEvent_(rect, 'mouseout', block,
-        block.removeSelect));
-=======
     this.addBlockListeners_(root, block, rect);
->>>>>>> cce9d7c8
-  }
-};
-
-<<<<<<< HEAD
+  }
+
   // Record calculated content size for getMetrics_
   this.contentWidth_ = contentWidth;
   this.contentHeight_ = contentHeight;
-
-  // IE 11 is an incompetant browser that fails to fire mouseout events.
-  // When the mouse is over the background, deselect all blocks.
-  var deselectAll = function(e) {
-    var blocks = this.workspace_.getTopBlocks(false);
-    for (var i = 0, block; block = blocks[i]; i++) {
-      block.removeSelect();
-    }
-  };
-  this.listeners_.push(Blockly.bindEvent_(this.svgBackground_, 'mouseover',
-      this, deselectAll));
-
-  if (this.horizontalLayout_) {
-    this.height_ = 0;
-  } else {
-    this.width_ = 0;
-  }
-  this.reflow();
-
-  this.filterForCapacity_();
-
-  this.reflowWrapper_ = this.reflow.bind(this);
-  this.workspace_.addChangeListener(this.reflowWrapper_);
-=======
+};
+
 /**
  * Delete blocks and background buttons from a previous showing of the flyout.
  * @private
@@ -791,7 +710,7 @@
 
 /**
  * Add listeners to a block that has been added to the flyout.
- * @param {!Element} root The root node of the SVG group the block is in.
+ * @param {Element} root The root node of the SVG group the block is in.
  * @param {!Blockly.Block} block The block to add listeners for.
  * @param {!Element} rect The invisible rectangle under the block that acts as
  *     a button for that block.
@@ -817,87 +736,6 @@
       block.addSelect));
   this.listeners_.push(Blockly.bindEvent_(rect, 'mouseout', block,
       block.removeSelect));
->>>>>>> cce9d7c8
-};
-
-/**
- * Add listeners to a block that has been added to the flyout.
- * @param {Element} root The root node of the SVG group the block is in.
- * @param {!Blockly.Block} block The block to add listeners for.
- * @param {!Element} rect The invisible rectangle under the block that acts as
- *     a button for that block.
- * @private
- */
-<<<<<<< HEAD
-Blockly.Flyout.prototype.addBlockListeners_ = function(root, block, rect) {
-    if (this.autoClose) {
-      this.listeners_.push(Blockly.bindEvent_(root, 'mousedown', null,
-          this.createBlockFunc_(block)));
-    } else {
-      this.listeners_.push(Blockly.bindEvent_(root, 'mousedown', null,
-          this.blockMouseDown_(block)));
-    }
-    this.listeners_.push(Blockly.bindEvent_(root, 'mouseover', block,
-        block.addSelect));
-    this.listeners_.push(Blockly.bindEvent_(root, 'mouseout', block,
-        block.removeSelect));
-    this.listeners_.push(Blockly.bindEvent_(rect, 'mousedown', null,
-        this.blockMouseDown_(block)));
-    this.listeners_.push(Blockly.bindEvent_(rect, 'mouseover', block,
-        block.addSelect));
-    this.listeners_.push(Blockly.bindEvent_(rect, 'mouseout', block,
-        block.removeSelect));
-=======
-Blockly.Flyout.prototype.reflow = function() {
-  this.workspace_.scale = this.targetWorkspace_.scale;
-  var flyoutWidth = 0;
-  var margin = this.CORNER_RADIUS;
-  var blocks = this.workspace_.getTopBlocks(false);
-  for (var x = 0, block; block = blocks[x]; x++) {
-    var width = block.getHeightWidth().width;
-    if (block.outputConnection) {
-      width -= Blockly.BlockSvg.TAB_WIDTH;
-    }
-    flyoutWidth = Math.max(flyoutWidth, width);
-  }
-  flyoutWidth += Blockly.BlockSvg.TAB_WIDTH;
-  flyoutWidth *= this.workspace_.scale;
-  flyoutWidth += margin * 1.5 + Blockly.Scrollbar.scrollbarThickness;
-  if (this.width_ != flyoutWidth) {
-    for (var x = 0, block; block = blocks[x]; x++) {
-      var blockHW = block.getHeightWidth();
-      if (this.RTL) {
-        // With the flyoutWidth known, right-align the blocks.
-        var oldX = block.getRelativeToSurfaceXY().x;
-        var dx = flyoutWidth - margin;
-        dx /= this.workspace_.scale;
-        dx -= Blockly.BlockSvg.TAB_WIDTH;
-        block.moveBy(dx - oldX, 0);
-      }
-      if (block.flyoutRect_) {
-        block.flyoutRect_.setAttribute('width', blockHW.width);
-        block.flyoutRect_.setAttribute('height', blockHW.height);
-        // Blocks with output tabs are shifted a bit.
-        var tab = block.outputConnection ? Blockly.BlockSvg.TAB_WIDTH : 0;
-        var blockXY = block.getRelativeToSurfaceXY();
-        block.flyoutRect_.setAttribute('x',
-            this.RTL ? blockXY.x - blockHW.width + tab : blockXY.x - tab);
-        // For hat blocks we want to shift them down by the hat height
-        // since the y coordinate is the corner, not the top of the hat.
-        var hatOffset =
-            block.startHat_ ? Blockly.BlockSvg.START_HAT_HEIGHT : 0;
-        if (hatOffset) {
-          block.moveBy(0, hatOffset);
-        }
-        block.flyoutRect_.setAttribute('y', blockXY.y);
-      }
-    }
-    // Record the width for .getMetrics_ and .position.
-    this.width_ = flyoutWidth;
-    // Fire a resize event to update the flyout's scrollbar.
-    Blockly.asyncSvgResize(this.workspace_);
-  }
->>>>>>> cce9d7c8
 };
 
 /**
@@ -1130,11 +968,7 @@
       return;
     }
     Blockly.Events.disable();
-<<<<<<< HEAD
-    var block = Blockly.Flyout.placeNewBlock_(originBlock, workspace, flyout);
-=======
     var block = flyout.placeNewBlock_(originBlock, workspace);
->>>>>>> cce9d7c8
     Blockly.Events.enable();
     if (Blockly.Events.isEnabled()) {
       Blockly.Events.setGroup(true);
@@ -1157,13 +991,10 @@
  * Copy a block from the flyout to the workspace and position it correctly.
  * @param {!Blockly.Block} originBlock The flyout block to copy.
  * @param {!Blockly.Workspace} workspace The main workspace.
-<<<<<<< HEAD
- * @param {!Blockly.Flyout} flyout The flyout where originBlock originates.
  * @return {!Blockly.Block} The new block in the main workspace.
  * @private
  */
-Blockly.Flyout.placeNewBlock_ = function(originBlock, workspace,
-    flyout) {
+Blockly.Flyout.prototype.placeNewBlock_ = function(originBlock, workspace) {
   var blockSvgOld = originBlock.getSvgRoot();
   if (!blockSvgOld) {
     throw 'originBlock is not rendered.';
@@ -1175,14 +1006,14 @@
   // (separately from the main workspace).
   // Generally a no-op in vertical mode but likely to happen in horizontal
   // mode.
-  var scrollX = flyout.workspace_.scrollX;
-  var scale = flyout.workspace_.scale;
+  var scrollX = this.workspace_.scrollX;
+  var scale = this.workspace_.scale;
   xyOld.x += scrollX / scale - scrollX;
   // If the flyout is on the right side, (0, 0) in the flyout is offset to
   // the right of (0, 0) in the main workspace.  Offset to take that into
   // account.
-  if (flyout.toolboxPosition_ == Blockly.TOOLBOX_AT_RIGHT) {
-    scrollX = workspace.getMetrics().viewWidth - flyout.width_;
+  if (this.toolboxPosition_ == Blockly.TOOLBOX_AT_RIGHT) {
+    scrollX = workspace.getMetrics().viewWidth - this.width_;
     scale = workspace.scale;
     // Scale the scroll (getSvgXY_ did not do this).
     xyOld.x += scrollX / scale - scrollX;
@@ -1192,13 +1023,13 @@
   // (separately from the main workspace).
   // Generally a no-op in horizontal mode but likely to happen in vertical
   // mode.
-  var scrollY = flyout.workspace_.scrollY;
-  scale = flyout.workspace_.scale;
+  var scrollY = this.workspace_.scrollY;
+  scale = this.workspace_.scale;
   xyOld.y += scrollY / scale - scrollY;
   // If the flyout is on the bottom, (0, 0) in the flyout is offset to be below
   // (0, 0) in the main workspace.  Offset to take that into account.
-  if (flyout.toolboxPosition_ == Blockly.TOOLBOX_AT_BOTTOM) {
-    scrollY = workspace.getMetrics().viewHeight - flyout.height_;
+  if (this.toolboxPosition_ == Blockly.TOOLBOX_AT_BOTTOM) {
+    scrollY = workspace.getMetrics().viewHeight - this.height_;
     scale = workspace.scale;
     xyOld.y += scrollY / scale - scrollY;
   }
@@ -1225,42 +1056,6 @@
   }
 
   // Move the new block to where the old block is.
-=======
- * @return {!Blockly.Block} The new block in the main workspace.
- * @private
- */
-Blockly.Flyout.prototype.placeNewBlock_ = function(originBlock, workspace) {
-  // Create the new block by cloning the block in the flyout (via XML).
-  var xml = Blockly.Xml.blockToDom(originBlock);
-  var block = Blockly.Xml.domToBlock(xml, workspace);
-  // Place it in the same spot as the flyout copy.
-  var svgRootOld = originBlock.getSvgRoot();
-  if (!svgRootOld) {
-    throw 'originBlock is not rendered.';
-  }
-  var xyOld = Blockly.getSvgXY_(svgRootOld, workspace);
-  // Scale the scroll (getSvgXY_ did not do this).
-  if (this.RTL) {
-    var width = workspace.getMetrics().viewWidth - this.width_;
-    xyOld.x += width / workspace.scale - width;
-  } else {
-    xyOld.x += this.workspace_.scrollX / this.workspace_.scale -
-        this.workspace_.scrollX;
-  }
-  xyOld.y += this.workspace_.scrollY / this.workspace_.scale -
-      this.workspace_.scrollY;
-  var svgRootNew = block.getSvgRoot();
-  if (!svgRootNew) {
-    throw 'block is not rendered.';
-  }
-  var xyNew = Blockly.getSvgXY_(svgRootNew, workspace);
-  // Scale the scroll (getSvgXY_ did not do this).
-  xyNew.x += workspace.scrollX / workspace.scale - workspace.scrollX;
-  xyNew.y += workspace.scrollY / workspace.scale - workspace.scrollY;
-  if (workspace.toolbox_ && !workspace.scrollbar) {
-    xyNew.x += workspace.toolbox_.width / workspace.scale;
-  }
->>>>>>> cce9d7c8
   block.moveBy(xyOld.x - xyNew.x, xyOld.y - xyNew.y);
   return block;
 };
