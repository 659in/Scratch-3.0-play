import path from 'path';
import SeleniumHelper from '../helpers/selenium-helper';

const {
    clickText,
    clickButton,
    clickXpath,
    findByText,
    findByXpath,
    getDriver,
    getLogs,
<<<<<<< HEAD
    loadUri
=======
    rightClickText
>>>>>>> 656c33a9
} = new SeleniumHelper();

const uri = path.resolve(__dirname, '../../build/index.html');

const errorWhitelist = [
    'The play() request was interrupted by a call to pause()'
];

let driver;

const blocksTabScope = "*[@id='react-tabs-1']";
const costumesTabScope = "*[@id='react-tabs-3']";
const soundsTabScope = "*[@id='react-tabs-5']";
const reportedValueScope = '*[@class="blocklyDropDownContent"]';
const modalScope = '*[@class="ReactModalPortal"]';

describe('costumes, sounds and variables', () => {
    beforeAll(() => {
        driver = getDriver();
    });

    afterAll(async () => {
        await driver.quit();
    });

    test('Blocks report when clicked in the toolbox', async () => {
        await loadUri(uri);
        await clickText('Blocks');
        await clickText('Operators', blocksTabScope);
        await new Promise(resolve => setTimeout(resolve, 1000)); // Wait for scroll animation
        await clickText('join', blocksTabScope); // Click "join <hello> <world>" block
        await findByText('helloworld', reportedValueScope); // Tooltip with result
        const logs = await getLogs(errorWhitelist);
        await expect(logs).toEqual([]);
    });

    test('Switching sprites updates the block menus', async () => {
        await loadUri(uri);
        await clickText('Sound', blocksTabScope);
        await new Promise(resolve => setTimeout(resolve, 1000)); // Wait for scroll animation
        // "meow" sound block should be visible
        await findByText('meow', blocksTabScope);
        await clickText('Backdrops'); // Switch to the backdrop
        // Now "pop" sound block should be visible
        await findByText('pop', blocksTabScope);
        const logs = await getLogs(errorWhitelist);
        await expect(logs).toEqual([]);
    });

    test('Adding a costume', async () => {
        await loadUri(uri);
        await clickText('Costumes');
        await clickText('Add Costume');
        const el = await findByXpath("//input[@placeholder='what are you looking for?']");
        await el.sendKeys('abb');
        await clickText('abby-a'); // Should close the modal, then click the costumes in the selector
        await clickText('costume1', costumesTabScope);
        await clickText('abby-a', costumesTabScope);
        const logs = await getLogs(errorWhitelist);
        await expect(logs).toEqual([]);
    });

    test('Adding a sound', async () => {
        await loadUri(uri);
        await clickText('Sounds');

        // Delete the sound
        await rightClickText('meow', soundsTabScope);
        await clickText('delete', soundsTabScope);
        await driver.switchTo().alert()
            .accept();

        // Add a sound
        await clickText('Add Sound');
        const el = await findByXpath("//input[@placeholder='what are you looking for?']");
        await el.sendKeys('chom');
        await clickText('chomp'); // Should close the modal, then click the sounds in the selector
        await clickText('chomp', soundsTabScope);
        await clickXpath('//button[@title="Play"]');

        await clickText('Louder');
        await clickText('Softer');
        await clickText('Faster');
        await clickText('Slower');
        await clickText('Robot');
        await clickText('Echo');
        await clickText('Reverse');

        const logs = await getLogs(errorWhitelist);
        await expect(logs).toEqual([]);
    });

    test('Load a project by ID', async () => {
        const projectId = '96708228';
        await loadUri(`${uri}#${projectId}`);
        await new Promise(resolve => setTimeout(resolve, 2000));
        await clickXpath('//img[@title="Go"]');
        await new Promise(resolve => setTimeout(resolve, 2000));
        await clickXpath('//img[@title="Stop"]');
        const logs = await getLogs(errorWhitelist);
        await expect(logs).toEqual([]);
    });

    test('Creating variables', async () => {
        await loadUri(uri);
        await clickText('Blocks');
        await clickText('Data', blocksTabScope);
        await new Promise(resolve => setTimeout(resolve, 1000)); // Wait for scroll animation
        await clickText('Create variable...');
        let el = await findByXpath("//input[@placeholder='']");
        await el.sendKeys('score');
        await clickButton('OK');
        await clickText('Create variable...');
        el = await findByXpath("//input[@placeholder='']");
        await el.sendKeys('second variable');
        await clickButton('OK');

        // Make sure reporting works on a new variable
        await clickText('Data', blocksTabScope);
        await new Promise(resolve => setTimeout(resolve, 1000)); // Wait for scroll animation
        await clickText('score', blocksTabScope);
        await findByText('0', reportedValueScope); // Tooltip with result

        const logs = await getLogs(errorWhitelist);
        await expect(logs).toEqual([]);
    });

    test('Importing extensions', async () => {
        await loadUri(uri);
        await clickText('Blocks');
        await clickText('Extensions');
        await clickText('Pen', modalScope); // Modal closes
        await new Promise(resolve => setTimeout(resolve, 1000)); // Wait for scroll animation
        await clickText('stamp', blocksTabScope); // Click the "stamp" block

        // Make sure trying to load the extension again scrolls back down
        await clickText('Motion', blocksTabScope); // To scroll the list back to the top
        await clickText('Extensions');
        await clickText('Pen', modalScope); // Modal closes
        await new Promise(resolve => setTimeout(resolve, 1000)); // Wait for scroll animation
        await clickText('stamp', blocksTabScope); // Would fail if didn't scroll back


        const logs = await getLogs(errorWhitelist);
        await expect(logs).toEqual([]);
    });
});<|MERGE_RESOLUTION|>--- conflicted
+++ resolved
@@ -9,11 +9,8 @@
     findByXpath,
     getDriver,
     getLogs,
-<<<<<<< HEAD
-    loadUri
-=======
+    loadUri,
     rightClickText
->>>>>>> 656c33a9
 } = new SeleniumHelper();
 
 const uri = path.resolve(__dirname, '../../build/index.html');
