--- conflicted
+++ resolved
@@ -176,8 +176,6 @@
         const logs = await getLogs();
         await expect(logs).toEqual([]);
     });
-<<<<<<< HEAD
-=======
 
     test.only('Adding multiple costumes at the same time', async () => {
         const files = [
@@ -185,7 +183,6 @@
             path.resolve(__dirname, '../fixtures/100-100.svg')
         ];
         await loadUri(uri);
-        await clickXpath('//button[@title="Try It"]');
         await clickText('Costumes');
         const el = await findByXpath('//button[@aria-label="Choose a Costume"]');
         await driver.actions().mouseMove(el)
@@ -200,5 +197,4 @@
         const logs = await getLogs();
         await expect(logs).toEqual([]);
     });
->>>>>>> d17824d7
 });